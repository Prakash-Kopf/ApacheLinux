--- conflicted
+++ resolved
@@ -87,11 +87,7 @@
             'AH02261',  # Re-negotiation handshake failed (our test_101)
             'AH03490',  # scoreboard full, happens on limit tests
             'AH02429',  # invalid chars in response header names, see test_h2_200
-<<<<<<< HEAD
-            'AH02430',   # invalid chars in response header values, see test_h2_200
-=======
             'AH02430',  # invalid chars in response header values, see test_h2_200
->>>>>>> 29412ec3
             'AH10373',  # SSL errors on uncompleted handshakes, see test_h2_105
         ])
         self.httpd_error_log.add_ignored_patterns([
