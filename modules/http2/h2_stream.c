/* Licensed to the Apache Software Foundation (ASF) under one or more
 * contributor license agreements.  See the NOTICE file distributed with
 * this work for additional information regarding copyright ownership.
 * The ASF licenses this file to You under the Apache License, Version 2.0
 * (the "License"); you may not use this file except in compliance with
 * the License.  You may obtain a copy of the License at
 *
 *     http://www.apache.org/licenses/LICENSE-2.0
 *
 * Unless required by applicable law or agreed to in writing, software
 * distributed under the License is distributed on an "AS IS" BASIS,
 * WITHOUT WARRANTIES OR CONDITIONS OF ANY KIND, either express or implied.
 * See the License for the specific language governing permissions and
 * limitations under the License.
 */
 
#include <assert.h>
#include <stddef.h>

#include "apr.h"
#include "apr_strings.h"
#include "apr_lib.h"
#include "apr_strmatch.h"

#include <httpd.h>
#include <http_core.h>
#include <http_connection.h>
#include <http_protocol.h>
#include <http_log.h>
#include <http_ssl.h>

#include <nghttp2/nghttp2.h>

#include "h2_private.h"
#include "h2.h"
#include "h2_bucket_beam.h"
#include "h2_c1.h"
#include "h2_config.h"
#include "h2_protocol.h"
#include "h2_mplx.h"
#include "h2_push.h"
#include "h2_request.h"
#include "h2_session.h"
#include "h2_stream.h"
#include "h2_c2.h"
#include "h2_conn_ctx.h"
#include "h2_c2.h"
#include "h2_util.h"


static const char *h2_ss_str(const h2_stream_state_t state)
{
    switch (state) {
        case H2_SS_IDLE:
            return "IDLE";
        case H2_SS_RSVD_L:
            return "RESERVED_LOCAL";
        case H2_SS_RSVD_R:
            return "RESERVED_REMOTE";
        case H2_SS_OPEN:
            return "OPEN";
        case H2_SS_CLOSED_L:
            return "HALF_CLOSED_LOCAL";
        case H2_SS_CLOSED_R:
            return "HALF_CLOSED_REMOTE";
        case H2_SS_CLOSED:
            return "CLOSED";
        case H2_SS_CLEANUP:
            return "CLEANUP";
        default:
            return "UNKNOWN";
    }
}

const char *h2_stream_state_str(const h2_stream *stream)
{
    return h2_ss_str(stream->state);
}

/* Abbreviations for stream transit tables */
#define S_XXX     (-2)                      /* Programming Error */
#define S_ERR     (-1)                      /* Protocol Error */
#define S_NOP     (0)                       /* No Change */
#define S_IDL     (H2_SS_IDL + 1)
#define S_RS_L    (H2_SS_RSVD_L + 1)
#define S_RS_R    (H2_SS_RSVD_R + 1)
#define S_OPEN    (H2_SS_OPEN + 1)
#define S_CL_L    (H2_SS_CLOSED_L + 1)
#define S_CL_R    (H2_SS_CLOSED_R + 1)
#define S_CLS     (H2_SS_CLOSED + 1)
#define S_CLN     (H2_SS_CLEANUP + 1)

/* state transisitions when certain frame types are sent */
static int trans_on_send[][H2_SS_MAX] = {
/*S_IDLE,S_RS_R, S_RS_L, S_OPEN, S_CL_R, S_CL_L, S_CLS,  S_CLN, */        
{ S_ERR, S_ERR,  S_ERR,  S_NOP,  S_NOP,  S_ERR,  S_NOP,  S_NOP, },/* DATA */ 
{ S_ERR, S_ERR,  S_CL_R, S_NOP,  S_NOP,  S_ERR,  S_NOP,  S_NOP, },/* HEADERS */ 
{ S_NOP, S_NOP,  S_NOP,  S_NOP,  S_NOP,  S_NOP,  S_NOP,  S_NOP, },/* PRIORITY */    
{ S_CLS, S_CLS,  S_CLS,  S_CLS,  S_CLS,  S_CLS,  S_NOP,  S_NOP, },/* RST_STREAM */ 
{ S_ERR, S_ERR,  S_ERR,  S_ERR,  S_ERR,  S_ERR,  S_ERR,  S_ERR, },/* SETTINGS */ 
{ S_RS_L,S_ERR,  S_ERR,  S_ERR,  S_ERR,  S_ERR,  S_ERR,  S_ERR, },/* PUSH_PROMISE */  
{ S_ERR, S_ERR,  S_ERR,  S_ERR,  S_ERR,  S_ERR,  S_ERR,  S_ERR, },/* PING */ 
{ S_ERR, S_ERR,  S_ERR,  S_ERR,  S_ERR,  S_ERR,  S_ERR,  S_ERR, },/* GOAWAY */ 
{ S_NOP, S_NOP,  S_NOP,  S_NOP,  S_NOP,  S_NOP,  S_NOP,  S_NOP, },/* WINDOW_UPDATE */ 
{ S_NOP, S_NOP,  S_NOP,  S_NOP,  S_NOP,  S_NOP,  S_NOP,  S_NOP, },/* CONT */ 
};
/* state transisitions when certain frame types are received */
static int trans_on_recv[][H2_SS_MAX] = {
/*S_IDLE,S_RS_R, S_RS_L, S_OPEN, S_CL_R, S_CL_L, S_CLS,  S_CLN, */        
{ S_ERR, S_ERR,  S_ERR,  S_NOP,  S_ERR,  S_NOP,  S_NOP,  S_NOP, },/* DATA */ 
{ S_OPEN,S_CL_L, S_ERR,  S_NOP,  S_ERR,  S_NOP,  S_NOP,  S_NOP, },/* HEADERS */ 
{ S_NOP, S_NOP,  S_NOP,  S_NOP,  S_NOP,  S_NOP,  S_NOP,  S_NOP, },/* PRIORITY */    
{ S_ERR, S_CLS,  S_CLS,  S_CLS,  S_CLS,  S_CLS,  S_NOP,  S_NOP, },/* RST_STREAM */ 
{ S_ERR, S_ERR,  S_ERR,  S_ERR,  S_ERR,  S_ERR,  S_ERR,  S_ERR, },/* SETTINGS */ 
{ S_RS_R,S_ERR,  S_ERR,  S_ERR,  S_ERR,  S_ERR,  S_ERR,  S_ERR, },/* PUSH_PROMISE */  
{ S_ERR, S_ERR,  S_ERR,  S_ERR,  S_ERR,  S_ERR,  S_ERR,  S_ERR, },/* PING */ 
{ S_ERR, S_ERR,  S_ERR,  S_ERR,  S_ERR,  S_ERR,  S_ERR,  S_ERR, },/* GOAWAY */ 
{ S_NOP, S_NOP,  S_NOP,  S_NOP,  S_NOP,  S_NOP,  S_NOP,  S_NOP, },/* WINDOW_UPDATE */ 
{ S_NOP, S_NOP,  S_NOP,  S_NOP,  S_NOP,  S_NOP,  S_NOP,  S_NOP, },/* CONT */ 
};
/* state transisitions when certain events happen */
static int trans_on_event[][H2_SS_MAX] = {
/*S_IDLE,S_RS_R, S_RS_L, S_OPEN, S_CL_R, S_CL_L, S_CLS,  S_CLN, */        
{ S_XXX, S_ERR,  S_ERR,  S_CL_L, S_CLS,  S_XXX,  S_XXX,  S_XXX, },/* EV_CLOSED_L*/
{ S_ERR, S_ERR,  S_ERR,  S_CL_R, S_ERR,  S_CLS,  S_NOP,  S_NOP, },/* EV_CLOSED_R*/
{ S_CLS, S_CLS,  S_CLS,  S_CLS,  S_CLS,  S_CLS,  S_NOP,  S_NOP, },/* EV_CANCELLED*/
{ S_NOP, S_XXX,  S_XXX,  S_XXX,  S_XXX,  S_CLS,  S_CLN,  S_XXX, },/* EV_EOS_SENT*/
{ S_NOP, S_XXX,  S_CLS,  S_XXX,  S_XXX,  S_CLS,  S_XXX,  S_XXX, },/* EV_IN_ERROR*/
};

static int on_map(h2_stream_state_t state, int map[H2_SS_MAX])
{
    int op = map[state];
    switch (op) {
        case S_XXX:
        case S_ERR:
            return op;
        case S_NOP:
            return state;
        default:
            return op-1;
    }
}

static int on_frame(h2_stream_state_t state, int frame_type, 
                    int frame_map[][H2_SS_MAX], apr_size_t maxlen)
{
    ap_assert(frame_type >= 0);
    ap_assert(state >= 0);
    if (frame_type >= maxlen) {
        return state; /* NOP, ignore unknown frame types */
    }
    return on_map(state, frame_map[frame_type]);
}

static int on_frame_send(h2_stream_state_t state, int frame_type)
{
    return on_frame(state, frame_type, trans_on_send, H2_ALEN(trans_on_send));
}

static int on_frame_recv(h2_stream_state_t state, int frame_type)
{
    return on_frame(state, frame_type, trans_on_recv, H2_ALEN(trans_on_recv));
}

static int on_event(h2_stream* stream, h2_stream_event_t ev)
{
    if (stream->monitor && stream->monitor->on_event) {
        stream->monitor->on_event(stream->monitor->ctx, stream, ev);
    }
    if (ev < H2_ALEN(trans_on_event)) {
        return on_map(stream->state, trans_on_event[ev]);
    }
    return stream->state;
}

static ssize_t stream_data_cb(nghttp2_session *ng2s,
                              int32_t stream_id,
                              uint8_t *buf,
                              size_t length,
                              uint32_t *data_flags,
                              nghttp2_data_source *source,
                              void *puser);

static void H2_STREAM_OUT_LOG(int lvl, h2_stream *s, const char *tag)
{
    if (APLOG_C_IS_LEVEL(s->session->c1, lvl)) {
        conn_rec *c = s->session->c1;
        char buffer[4 * 1024];
        apr_size_t len, bmax = sizeof(buffer)/sizeof(buffer[0]);
        
        len = h2_util_bb_print(buffer, bmax, tag, "", s->out_buffer);
        ap_log_cerror(APLOG_MARK, lvl, 0, c, 
                      H2_STRM_MSG(s, "out-buffer(%s)"), len? buffer : "empty");
    }
}

apr_status_t h2_stream_setup_input(h2_stream *stream)
{
    if (stream->input == NULL) {
        int empty = (stream->input_closed
                     && (!stream->in_buffer 
                         || APR_BRIGADE_EMPTY(stream->in_buffer)));
        if (!empty) {
            ap_log_cerror(APLOG_MARK, APLOG_TRACE2, 0, stream->session->c1,
                          H2_STRM_MSG(stream, "setup input beam"));
            h2_beam_create(&stream->input, stream->session->c1,
                           stream->pool, stream->id,
                           "input", 0, stream->session->s->timeout);
        }
    }
    return APR_SUCCESS;
}

static void input_append_bucket(h2_stream *stream, apr_bucket *b)
{
    if (!stream->in_buffer) {
        stream->in_buffer = apr_brigade_create(
            stream->pool, stream->session->c1->bucket_alloc);
    }
    APR_BRIGADE_INSERT_TAIL(stream->in_buffer, b);
}

static void input_append_data(h2_stream *stream, const char *data, apr_size_t len)
{
    if (!stream->in_buffer) {
        stream->in_buffer = apr_brigade_create(
            stream->pool, stream->session->c1->bucket_alloc);
    }
    apr_brigade_write(stream->in_buffer, NULL, NULL, data, len);
}


static apr_status_t close_input(h2_stream *stream)
{
    conn_rec *c = stream->session->c1;
    apr_status_t rv = APR_SUCCESS;
    apr_bucket *b;

    if (stream->input_closed) goto cleanup;

    ap_log_cerror(APLOG_MARK, APLOG_TRACE1, 0, stream->session->c1,
                  H2_STRM_MSG(stream, "closing input"));
    if (!stream->rst_error
        && stream->trailers_in
        && !apr_is_empty_table(stream->trailers_in)) {
        ap_log_cerror(APLOG_MARK, APLOG_TRACE2, 0, stream->session->c1,
                      H2_STRM_MSG(stream, "adding trailers"));
        b = ap_bucket_headers_create(0, NULL, stream->trailers_in,
                                     NULL, stream->pool, c->bucket_alloc);
        input_append_bucket(stream, b);
        stream->trailers_in = NULL;
    }

    stream->input_closed = 1;
    if (stream->in_buffer || stream->input) {
        b = apr_bucket_eos_create(c->bucket_alloc);
        input_append_bucket(stream, b);
        h2_stream_dispatch(stream, H2_SEV_IN_DATA_PENDING);
    }
cleanup:
    return rv;
}

static void on_state_enter(h2_stream *stream)
{
    if (stream->monitor && stream->monitor->on_state_enter) {
        stream->monitor->on_state_enter(stream->monitor->ctx, stream);
    }
}

static void on_state_event(h2_stream *stream, h2_stream_event_t ev) 
{
    if (stream->monitor && stream->monitor->on_state_event) {
        stream->monitor->on_state_event(stream->monitor->ctx, stream, ev);
    }
}

static void on_state_invalid(h2_stream *stream) 
{
    if (stream->monitor && stream->monitor->on_state_invalid) {
        stream->monitor->on_state_invalid(stream->monitor->ctx, stream);
    }
    /* stream got an event/frame invalid in its state */
    ap_log_cerror(APLOG_MARK, APLOG_TRACE1, 0, stream->session->c1,
                  H2_STRM_MSG(stream, "invalid state event")); 
    switch (stream->state) {
        case H2_SS_OPEN:
        case H2_SS_RSVD_L:
        case H2_SS_RSVD_R:
        case H2_SS_CLOSED_L:
        case H2_SS_CLOSED_R:
            h2_stream_rst(stream, H2_ERR_INTERNAL_ERROR);
            break;
        default:
            break;
    }
}

static apr_status_t transit(h2_stream *stream, int new_state)
{
    if (new_state == stream->state) {
        return APR_SUCCESS;
    }
    else if (new_state < 0) {
        ap_log_cerror(APLOG_MARK, APLOG_WARNING, 0, stream->session->c1,
                      H2_STRM_LOG(APLOGNO(03081), stream, "invalid transition"));
        on_state_invalid(stream);
        return APR_EINVAL;
    }
    
    ap_log_cerror(APLOG_MARK, APLOG_TRACE1, 0, stream->session->c1,
                  H2_STRM_MSG(stream, "transit to [%s]"), h2_ss_str(new_state));
    stream->state = new_state;
    switch (new_state) {
        case H2_SS_IDLE:
            break;
        case H2_SS_RSVD_L:
            close_input(stream);
            break;
        case H2_SS_RSVD_R:
            break;
        case H2_SS_OPEN:
            break;
        case H2_SS_CLOSED_L:
            break;
        case H2_SS_CLOSED_R:
            close_input(stream);
            break;
        case H2_SS_CLOSED:
            close_input(stream);
            if (stream->out_buffer) {
                apr_brigade_cleanup(stream->out_buffer);
            }
            break;
        case H2_SS_CLEANUP:
            break;
    }
    on_state_enter(stream);
    return APR_SUCCESS;
}

void h2_stream_set_monitor(h2_stream *stream, h2_stream_monitor *monitor)
{
    stream->monitor = monitor;
}

void h2_stream_dispatch(h2_stream *stream, h2_stream_event_t ev)
{
    int new_state;
    
    ap_log_cerror(APLOG_MARK, APLOG_TRACE2, 0, stream->session->c1,
                  H2_STRM_MSG(stream, "dispatch event %d"), ev);
    new_state = on_event(stream, ev);
    if (new_state < 0) {
        ap_log_cerror(APLOG_MARK, APLOG_WARNING, 0, stream->session->c1,
                      H2_STRM_LOG(APLOGNO(10002), stream, "invalid event %d"), ev);
        on_state_invalid(stream);
        AP_DEBUG_ASSERT(new_state > S_XXX);
        return;
    }
    else if (new_state == stream->state) {
        /* nop */
        ap_log_cerror(APLOG_MARK, APLOG_TRACE2, 0, stream->session->c1,
                      H2_STRM_MSG(stream, "non-state event %d"), ev);
        return;
    }
    else {
        on_state_event(stream, ev);
        transit(stream, new_state);
    }
}

static void set_policy_for(h2_stream *stream, h2_request *r) 
{
    int enabled = h2_session_push_enabled(stream->session);
    stream->push_policy = h2_push_policy_determine(r->headers, stream->pool, enabled);
}

apr_status_t h2_stream_send_frame(h2_stream *stream, int ftype, int flags, size_t frame_len)
{
    apr_status_t status = APR_SUCCESS;
    int new_state, eos = 0;

    new_state = on_frame_send(stream->state, ftype);
    if (new_state < 0) {
        ap_log_cerror(APLOG_MARK, APLOG_TRACE1, 0, stream->session->c1,
                      H2_STRM_MSG(stream, "invalid frame %d send"), ftype);
        AP_DEBUG_ASSERT(new_state > S_XXX);
        return transit(stream, new_state);
    }

    ++stream->out_frames;
    stream->out_frame_octets += frame_len;
    switch (ftype) {
        case NGHTTP2_DATA:
            eos = (flags & NGHTTP2_FLAG_END_STREAM);
            break;
            
        case NGHTTP2_HEADERS:
            eos = (flags & NGHTTP2_FLAG_END_STREAM);
            break;
            
        case NGHTTP2_PUSH_PROMISE:
                /* start pushed stream */
                ap_assert(stream->request == NULL);
                ap_assert(stream->rtmp != NULL);
                status = h2_stream_end_headers(stream, 1, 0);
                if (status != APR_SUCCESS) goto leave;
            break;
            
        default:
            break;
    }
    status = transit(stream, new_state);
    if (status == APR_SUCCESS && eos) {
        status = transit(stream, on_event(stream, H2_SEV_CLOSED_L));
    }
leave:
    return status;
}

apr_status_t h2_stream_recv_frame(h2_stream *stream, int ftype, int flags, size_t frame_len)
{
    apr_status_t status = APR_SUCCESS;
    int new_state, eos = 0;

    new_state = on_frame_recv(stream->state, ftype);
    if (new_state < 0) {
        ap_log_cerror(APLOG_MARK, APLOG_TRACE1, 0, stream->session->c1,
                      H2_STRM_MSG(stream, "invalid frame %d recv"), ftype);
        AP_DEBUG_ASSERT(new_state > S_XXX);
        return transit(stream, new_state);
    }
    
    switch (ftype) {
        case NGHTTP2_DATA:
            eos = (flags & NGHTTP2_FLAG_END_STREAM);
            break;
            
        case NGHTTP2_HEADERS:
            eos = (flags & NGHTTP2_FLAG_END_STREAM);
            if (stream->state == H2_SS_OPEN) {
                /* trailer HEADER */
                if (!eos) {
                    h2_stream_rst(stream, H2_ERR_PROTOCOL_ERROR);
                }
                stream->in_trailer_octets += frame_len;
            }
            else {
                /* request HEADER */
                ap_assert(stream->request == NULL);
                if (stream->rtmp == NULL) {
                    /* This can only happen, if the stream has received no header
                     * name/value pairs at all. The latest nghttp2 version have become
                     * pretty good at detecting this early. In any case, we have
                     * to abort the connection here, since this is clearly a protocol error */
                    return APR_EINVAL;
                }
                status = h2_stream_end_headers(stream, eos, frame_len);
                if (status != APR_SUCCESS) goto leave;
            }
            break;
            
        default:
            break;
    }
    status = transit(stream, new_state);
    if (status == APR_SUCCESS && eos) {
        status = transit(stream, on_event(stream, H2_SEV_CLOSED_R));
    }
leave:
    return status;
}

apr_status_t h2_stream_flush_input(h2_stream *stream)
{
    apr_status_t status = APR_SUCCESS;
    apr_off_t written;

    ap_log_cerror(APLOG_MARK, APLOG_TRACE2, 0, stream->session->c1,
                  H2_STRM_MSG(stream, "flush input"));
    if (stream->in_buffer && !APR_BRIGADE_EMPTY(stream->in_buffer)) {
        if (!stream->input) {
            h2_stream_setup_input(stream);
        }
        status = h2_beam_send(stream->input, stream->session->c1,
                              stream->in_buffer, APR_BLOCK_READ, &written);
        stream->in_last_write = apr_time_now();
        if (APR_SUCCESS != status && stream->state == H2_SS_CLOSED_L) {
            ap_log_cerror(APLOG_MARK, APLOG_TRACE2, status, stream->session->c1,
                          H2_STRM_MSG(stream, "send input error"));
            h2_stream_dispatch(stream, H2_SEV_IN_ERROR);
        }
    }
    return status;
}

apr_status_t h2_stream_recv_DATA(h2_stream *stream, uint8_t flags,
                                    const uint8_t *data, size_t len)
{
    h2_session *session = stream->session;
    apr_status_t status = APR_SUCCESS;
    
    stream->in_data_frames++;
    if (len > 0) {
        if (APLOGctrace3(session->c1)) {
            const char *load = apr_pstrndup(stream->pool, (const char *)data, len);
            ap_log_cerror(APLOG_MARK, APLOG_TRACE3, 0, session->c1,
                          H2_STRM_MSG(stream, "recv DATA, len=%d: -->%s<--"), 
                          (int)len, load);
        }
        else {
            ap_log_cerror(APLOG_MARK, APLOG_TRACE2, status, session->c1,
                          H2_STRM_MSG(stream, "recv DATA, len=%d"), (int)len);
        }
        stream->in_data_octets += len;
        input_append_data(stream, (const char*)data, len);
        h2_stream_dispatch(stream, H2_SEV_IN_DATA_PENDING);
    }
    return status;
}

h2_stream *h2_stream_create(int id, apr_pool_t *pool, h2_session *session,
                            h2_stream_monitor *monitor, int initiated_on)
{
    h2_stream *stream = apr_pcalloc(pool, sizeof(h2_stream));
    
    stream->id           = id;
    stream->initiated_on = initiated_on;
    stream->created      = apr_time_now();
    stream->state        = H2_SS_IDLE;
    stream->pool         = pool;
    stream->session      = session;
    stream->monitor      = monitor;

#ifdef H2_NG2_LOCAL_WIN_SIZE
    if (id) {
        stream->in_window_size =
            nghttp2_session_get_stream_local_window_size(
                stream->session->ngh2, stream->id);
    }
#endif
    ap_log_cerror(APLOG_MARK, APLOG_DEBUG, 0, session->c1,
                  H2_STRM_LOG(APLOGNO(03082), stream, "created"));
    on_state_enter(stream);
    return stream;
}

void h2_stream_cleanup(h2_stream *stream)
{
    /* Stream is done on c1. There might still be processing on a c2
     * going on. The input/output beams get aborted and the stream's
     * end of the in/out notifications get closed.
     */
    ap_assert(stream);
    if (stream->out_buffer) {
        apr_brigade_cleanup(stream->out_buffer);
    }
}

void h2_stream_destroy(h2_stream *stream)
{
    ap_assert(stream);
    ap_log_cerror(APLOG_MARK, APLOG_TRACE3, 0, stream->session->c1,
                  H2_STRM_MSG(stream, "destroy"));
    apr_pool_destroy(stream->pool);
}

void h2_stream_rst(h2_stream *stream, int error_code)
{
    stream->rst_error = error_code;
    if (stream->input) {
        h2_beam_abort(stream->input, stream->session->c1);
    }
    if (stream->output) {
        h2_beam_abort(stream->output, stream->session->c1);
    }
    ap_log_cerror(APLOG_MARK, APLOG_TRACE1, 0, stream->session->c1,
                  H2_STRM_MSG(stream, "reset, error=%d"), error_code);
    h2_stream_dispatch(stream, H2_SEV_CANCELLED);
}

apr_status_t h2_stream_set_request_rec(h2_stream *stream, 
                                       request_rec *r, int eos)
{
    h2_request *req;
    apr_status_t status;

    ap_assert(stream->request == NULL);
    ap_assert(stream->rtmp == NULL);
    if (stream->rst_error) {
        return APR_ECONNRESET;
    }
    status = h2_request_rcreate(&req, stream->pool, r);
    if (status == APR_SUCCESS) {
        ap_log_rerror(APLOG_MARK, APLOG_DEBUG, status, r, 
                      H2_STRM_LOG(APLOGNO(03058), stream, 
                      "set_request_rec %s host=%s://%s%s"),
                      req->method, req->scheme, req->authority, req->path);
        stream->rtmp = req;
        /* simulate the frames that led to this */
        return h2_stream_recv_frame(stream, NGHTTP2_HEADERS, 
                                    NGHTTP2_FLAG_END_STREAM, 0);
    }
    return status;
}

void h2_stream_set_request(h2_stream *stream, const h2_request *r)
{
    ap_assert(stream->request == NULL);
    ap_assert(stream->rtmp == NULL);
    stream->rtmp = h2_request_clone(stream->pool, r);
}

static void set_error_response(h2_stream *stream, int http_status)
{
    if (!h2_stream_is_ready(stream) && stream->rtmp) {
        stream->rtmp->http_status = http_status;
    }
}

static apr_status_t add_trailer(h2_stream *stream,
                                const char *name, size_t nlen,
                                const char *value, size_t vlen,
                                size_t max_field_len, int *pwas_added)
{
    conn_rec *c = stream->session->c1;
    char *hname, *hvalue;
    const char *existing;

    *pwas_added = 0;
    if (nlen == 0 || name[0] == ':') {
        ap_log_cerror(APLOG_MARK, APLOG_DEBUG, APR_EINVAL, c, 
                      H2_STRM_LOG(APLOGNO(03060), stream, 
                      "pseudo header in trailer"));
        return APR_EINVAL;
    }
    if (h2_req_ignore_trailer(name, nlen)) {
        return APR_SUCCESS;
    }
    if (!stream->trailers_in) {
        stream->trailers_in = apr_table_make(stream->pool, 5);
    }
    hname = apr_pstrndup(stream->pool, name, nlen);
    h2_util_camel_case_header(hname, nlen);
    existing = apr_table_get(stream->trailers_in, hname);
    if (max_field_len 
        && ((existing? strlen(existing)+2 : 0) + vlen + nlen + 2 > max_field_len)) {
        /* "key: (oldval, )?nval" is too long */
        return APR_EINVAL;
    }
    if (!existing) *pwas_added = 1;
    hvalue = apr_pstrndup(stream->pool, value, vlen);
    apr_table_mergen(stream->trailers_in, hname, hvalue);
    ap_log_cerror(APLOG_MARK, APLOG_TRACE2, 0, c, 
                  H2_STRM_MSG(stream, "added trailer '%s: %s'"), hname, hvalue);
    
    return APR_SUCCESS;
}

apr_status_t h2_stream_add_header(h2_stream *stream,
                                  const char *name, size_t nlen,
                                  const char *value, size_t vlen)
{
    h2_session *session = stream->session;
    int error = 0, was_added = 0;
    apr_status_t status = APR_SUCCESS;
    
    if (stream->response) {
        return APR_EINVAL;    
    }

    if (name[0] == ':') {
        if ((vlen) > session->s->limit_req_line) {
            /* pseudo header: approximation of request line size check */
            if (!h2_stream_is_ready(stream)) {
                ap_log_cerror(APLOG_MARK, APLOG_INFO, 0, session->c1,
                              H2_STRM_LOG(APLOGNO(10178), stream,
                                          "Request pseudo header exceeds "
                                          "LimitRequestFieldSize: %s"), name);
            }
            error = HTTP_REQUEST_URI_TOO_LARGE;
            goto cleanup;
        }
    }
    
    if (session->s->limit_req_fields > 0 
        && stream->request_headers_added > session->s->limit_req_fields) {
        /* already over limit, count this attempt, but do not take it in */
        ++stream->request_headers_added;
    }
    else if (H2_SS_IDLE == stream->state) {
        if (!stream->rtmp) {
            stream->rtmp = h2_request_create(stream->id, stream->pool,
                                             NULL, NULL, NULL, NULL, NULL);
        }
        status = h2_request_add_header(stream->rtmp, stream->pool,
                                       name, nlen, value, vlen,
                                       session->s->limit_req_fieldsize, &was_added);
        if (was_added) ++stream->request_headers_added;
    }
    else if (H2_SS_OPEN == stream->state) {
        status = add_trailer(stream, name, nlen, value, vlen,
                             session->s->limit_req_fieldsize, &was_added);
        if (was_added) ++stream->request_headers_added;
    }
    else {
        status = APR_EINVAL;
        goto cleanup;
    }
    
    if (APR_EINVAL == status) {
        /* header too long */
        if (!h2_stream_is_ready(stream)) {
            ap_log_cerror(APLOG_MARK, APLOG_INFO, 0, session->c1,
                          H2_STRM_LOG(APLOGNO(10180), stream,"Request header exceeds "
                                      "LimitRequestFieldSize: %.*s"),
                          (int)H2MIN(nlen, 80), name);
        }
        error = HTTP_REQUEST_HEADER_FIELDS_TOO_LARGE;
        goto cleanup;
    }
    
    if (session->s->limit_req_fields > 0 
        && stream->request_headers_added > session->s->limit_req_fields) {
        /* too many header lines */
        if (stream->request_headers_added > session->s->limit_req_fields + 100) {
            /* yeah, right, this request is way over the limit, say goodbye */
            h2_stream_rst(stream, H2_ERR_ENHANCE_YOUR_CALM);
            return APR_ECONNRESET;
        }
        if (!h2_stream_is_ready(stream)) {
            ap_log_cerror(APLOG_MARK, APLOG_INFO, 0, session->c1,
                          H2_STRM_LOG(APLOGNO(10181), stream, "Number of request headers "
                                      "exceeds LimitRequestFields"));
        }
        error = HTTP_REQUEST_HEADER_FIELDS_TOO_LARGE;
        goto cleanup;
    }
    
cleanup:
    if (error) {
        set_error_response(stream, error);
        return APR_EINVAL; 
    }
    else if (status != APR_SUCCESS) {
        ap_log_cerror(APLOG_MARK, APLOG_TRACE1, 0, session->c1,
                      H2_STRM_MSG(stream, "header %s not accepted"), name);
        h2_stream_dispatch(stream, H2_SEV_CANCELLED);
    }
    return status;
}

typedef struct {
    apr_size_t maxlen;
    const char *failed_key;
} val_len_check_ctx;

static int table_check_val_len(void *baton, const char *key, const char *value)
{
    val_len_check_ctx *ctx = baton;

    if (strlen(value) <= ctx->maxlen) return 1;
    ctx->failed_key = key;
    return 0;
}

apr_status_t h2_stream_end_headers(h2_stream *stream, int eos, size_t raw_bytes)
{
    apr_status_t status;
    val_len_check_ctx ctx;
    int is_http_or_https;
    h2_request *req = stream->rtmp;

    status = h2_request_end_headers(req, stream->pool, eos, raw_bytes);
    if (APR_SUCCESS != status || req->http_status != H2_HTTP_STATUS_UNSET) goto cleanup;

    /* keep on returning APR_SUCCESS for error responses, so that we
     * send it and do not RST the stream.
     */
    set_policy_for(stream, req);

    ctx.maxlen = stream->session->s->limit_req_fieldsize;
    ctx.failed_key = NULL;
    apr_table_do(table_check_val_len, &ctx, req->headers, NULL);
    if (ctx.failed_key) {
        if (!h2_stream_is_ready(stream)) {
            ap_log_cerror(APLOG_MARK, APLOG_INFO, 0, stream->session->c1,
                          H2_STRM_LOG(APLOGNO(10230), stream,"Request header exceeds "
                                      "LimitRequestFieldSize: %.*s"),
                          (int)H2MIN(strlen(ctx.failed_key), 80), ctx.failed_key);
        }
        set_error_response(stream, HTTP_REQUEST_HEADER_FIELDS_TOO_LARGE);
        goto cleanup;
    }

    /* http(s) scheme. rfc7540, ch. 8.1.2.3:
     * This [:path] pseudo-header field MUST NOT be empty for "http" or "https"
     * URIs; "http" or "https" URIs that do not contain a path component
     * MUST include a value of '/'.  The exception to this rule is an
     * OPTIONS request for an "http" or "https" URI that does not include
     * a path component; these MUST include a ":path" pseudo-header field
     * with a value of '*'
     *
     * All HTTP/2 requests MUST include exactly one valid value for the
     * ":method", ":scheme", and ":path" pseudo-header fields, unless it is
     * a CONNECT request.
     */
    is_http_or_https = (!req->scheme
            || !(ap_cstr_casecmpn(req->scheme, "http", 4) != 0
                 || (req->scheme[4] != '\0'
                     && (apr_tolower(req->scheme[4]) != 's'
                         || req->scheme[5] != '\0'))));

    /* CONNECT. rfc7540, ch. 8.3:
     * In HTTP/2, the CONNECT method is used to establish a tunnel over a
     * single HTTP/2 stream to a remote host for similar purposes.  The HTTP
     * header field mapping works as defined in Section 8.1.2.3 ("Request
     * Pseudo-Header Fields"), with a few differences.  Specifically:
     *   o  The ":method" pseudo-header field is set to "CONNECT".
     *   o  The ":scheme" and ":path" pseudo-header fields MUST be omitted.
     *   o  The ":authority" pseudo-header field contains the host and port to
     *      connect to (equivalent to the authority-form of the request-target
     *      of CONNECT requests (see [RFC7230], Section 5.3)).
     */
    if (!ap_cstr_casecmp(req->method, "CONNECT")) {
        if (req->scheme || req->path) {
            ap_log_cerror(APLOG_MARK, APLOG_INFO, 0, stream->session->c1,
                          H2_STRM_LOG(APLOGNO(), stream, "Request to CONNECT "
                          "with :scheme or :path specified, sending 400 answer"));
            set_error_response(stream, HTTP_BAD_REQUEST);
            goto cleanup;
        }
    }
    else if (is_http_or_https) {
        if (!req->path) {
            ap_log_cerror(APLOG_MARK, APLOG_INFO, 0, stream->session->c1,
                          H2_STRM_LOG(APLOGNO(), stream, "Request for http(s) "
                          "resource without :path, sending 400 answer"));
            set_error_response(stream, HTTP_BAD_REQUEST);
            goto cleanup;
        }
        if (!req->scheme) {
            req->scheme = ap_ssl_conn_is_ssl(stream->session->c1)? "https" : "http";
        }
    }

    if (req->scheme && (req->path && req->path[0] != '/')) {
        /* We still have a scheme, which means we need to pass an absolute URI into
         * our HTTP protocol handling and the missing '/' at the start will prevent
         * us from doing so (as it then confuses path and authority). */
        ap_log_cerror(APLOG_MARK, APLOG_INFO, 0, stream->session->c1,
                      H2_STRM_LOG(APLOGNO(10379), stream, "Request :scheme '%s' and "
                      "path '%s' do not allow creating an absolute URL. Failing "
                      "request with 400."), req->scheme, req->path);
        set_error_response(stream, HTTP_BAD_REQUEST);
        goto cleanup;
    }

cleanup:
    if (APR_SUCCESS == status) {
        stream->request = req;
        stream->rtmp = NULL;
<<<<<<< HEAD
        
        ctx.maxlen = stream->session->s->limit_req_fieldsize;
        ctx.failed_key = NULL;
        apr_table_do(table_check_val_len, &ctx, stream->request->headers, NULL);
        if (ctx.failed_key) {
            if (!h2_stream_is_ready(stream)) {
                ap_log_cerror(APLOG_MARK, APLOG_INFO, 0, stream->session->c1,
                              H2_STRM_LOG(APLOGNO(10230), stream,"Request header exceeds "
                                          "LimitRequestFieldSize: %.*s"),
                              (int)H2MIN(strlen(ctx.failed_key), 80), ctx.failed_key);
            }
            set_error_response(stream, HTTP_REQUEST_HEADER_FIELDS_TOO_LARGE);
            /* keep on returning APR_SUCCESS, so that we send a HTTP response and
             * do not RST the stream. */
        }

        if (APLOGctrace4(stream->session->c1)) {
            int i;
            const apr_array_header_t *t_h = apr_table_elts(stream->request->headers);
            const apr_table_entry_t *t_elt = (apr_table_entry_t *)t_h->elts;
            ap_log_cerror(APLOG_MARK, APLOG_TRACE4, 0, stream->session->c1,
                          H2_STRM_MSG(stream,"headers received from client:"));
            for (i = 0; i < t_h->nelts; i++, t_elt++) {
                ap_log_cerror(APLOG_MARK, APLOG_TRACE4, 0, stream->session->c1,
                              H2_STRM_MSG(stream, "  %s: %s"),
                              ap_escape_logitem(stream->pool, t_elt->key),
                              ap_escape_logitem(stream->pool, t_elt->val));
            }
        }
=======
>>>>>>> b9022015
    }
    return status;
}

static apr_bucket *get_first_headers_bucket(apr_bucket_brigade *bb)
{
    if (bb) {
        apr_bucket *b = APR_BRIGADE_FIRST(bb);
        while (b != APR_BRIGADE_SENTINEL(bb)) {
            if (AP_BUCKET_IS_HEADERS(b)) {
                return b;
            }
            b = APR_BUCKET_NEXT(b);
        }
    }
    return NULL;
}

static apr_status_t buffer_output_receive(h2_stream *stream)
{
    apr_status_t rv = APR_EAGAIN;
    apr_off_t buf_len;
    conn_rec *c1 = stream->session->c1;
    apr_bucket *b, *e;

    if (!stream->output) {
        goto cleanup;
    }

    if (!stream->out_buffer) {
        stream->out_buffer = apr_brigade_create(stream->pool, c1->bucket_alloc);
        buf_len = 0;
    }
    else {
        /* if the brigade contains a file bucket, its normal report length
         * might be megabytes, but the memory used is tiny. For buffering,
         * we are only interested in the memory footprint. */
        buf_len = h2_brigade_mem_size(stream->out_buffer);
    }

    if (buf_len >= stream->session->max_stream_mem) {
        /* we have buffered enough. No need to read more.
         * However, we have now output pending for which we may not
         * receive another poll event. We need to make sure that this
         * stream is not suspended so we keep on processing output.
         */
        ap_log_cerror(APLOG_MARK, APLOG_TRACE1, rv, c1,
                      H2_STRM_MSG(stream, "out_buffer, already has %ld length"),
                      (long)buf_len);
        rv = APR_SUCCESS;
        goto cleanup;
    }

    if (stream->output_eos) {
        rv = APR_BRIGADE_EMPTY(stream->out_buffer)? APR_EOF : APR_SUCCESS;
    }
    else {
        H2_STREAM_OUT_LOG(APLOG_TRACE2, stream, "pre");
        rv = h2_beam_receive(stream->output, stream->session->c1, stream->out_buffer,
                             APR_NONBLOCK_READ, stream->session->max_stream_mem - buf_len);
        if (APR_SUCCESS != rv) {
            ap_log_cerror(APLOG_MARK, APLOG_TRACE1, rv, c1,
                          H2_STRM_MSG(stream, "out_buffer, receive unsuccessful"));
            goto cleanup;
        }
    }

    /* get rid of buckets we have no need for */
    if (!APR_BRIGADE_EMPTY(stream->out_buffer)) {
        b = APR_BRIGADE_FIRST(stream->out_buffer);
        while (b != APR_BRIGADE_SENTINEL(stream->out_buffer)) {
            e = APR_BUCKET_NEXT(b);
            if (APR_BUCKET_IS_METADATA(b)) {
                if (APR_BUCKET_IS_FLUSH(b)) {  /* we flush any c1 data already */
                    APR_BUCKET_REMOVE(b);
                    apr_bucket_destroy(b);
                }
                else if (APR_BUCKET_IS_EOS(b)) {
                    stream->output_eos = 1;
                }
            }
            else if (b->length == 0) {  /* zero length data */
                APR_BUCKET_REMOVE(b);
                apr_bucket_destroy(b);
            }
            b = e;
        }
    }
    H2_STREAM_OUT_LOG(APLOG_TRACE2, stream, "out_buffer, after receive");

cleanup:
    return rv;
}

static int bucket_pass_to_c1(apr_bucket *b)
{
    return !AP_BUCKET_IS_HEADERS(b) && !APR_BUCKET_IS_EOS(b);
}

apr_status_t h2_stream_read_to(h2_stream *stream, apr_bucket_brigade *bb, 
                               apr_off_t *plen, int *peos)
{
    apr_status_t rv = APR_SUCCESS;

    if (stream->rst_error) {
        return APR_ECONNRESET;
    }
    rv = h2_append_brigade(bb, stream->out_buffer, plen, peos, bucket_pass_to_c1);
    if (APR_SUCCESS  == rv && !*peos && !*plen) {
        rv = APR_EAGAIN;
    }
    return rv;
}

static apr_status_t buffer_output_process_headers(h2_stream *stream)
{
    conn_rec *c1 = stream->session->c1;
    ap_bucket_headers *headers = NULL;
    apr_status_t rv = APR_EAGAIN;
    int ngrv = 0, is_empty;
    h2_ngheader *nh = NULL;
    apr_bucket *b, *e;

    if (!stream->out_buffer) goto cleanup;

    b = APR_BRIGADE_FIRST(stream->out_buffer);
    while (b != APR_BRIGADE_SENTINEL(stream->out_buffer)) {
        e = APR_BUCKET_NEXT(b);
        if (APR_BUCKET_IS_METADATA(b)) {
            if (AP_BUCKET_IS_HEADERS(b)) {
                headers = b->data;
                APR_BUCKET_REMOVE(b);
                apr_bucket_destroy(b);
                ap_log_cerror(APLOG_MARK, APLOG_TRACE1, 0, c1,
                              H2_STRM_MSG(stream, "process headers, response %d"),
                              headers->status);
                b = e;
                break;
            }
        }
        else {
            if (!stream->response) {
                /* data buckets before response headers, an error */
                rv = APR_EINVAL;
            }
            /* data bucket, need to send those before processing
             * any subsequent headers (trailers) */
            goto cleanup;
        }
        b = e;
    }
    if (!headers) goto cleanup;

    if (stream->response) {
        rv = h2_res_create_ngtrailer(&nh, stream->pool, headers);
        ap_log_cerror(APLOG_MARK, APLOG_DEBUG, rv, c1,
                      H2_STRM_LOG(APLOGNO(03072), stream, "submit %d trailers"),
                      (int)nh->nvlen);
        if (APR_SUCCESS != rv) {
            ap_log_cerror(APLOG_MARK, APLOG_DEBUG, rv, c1,
                          H2_STRM_LOG(APLOGNO(10024), stream, "invalid trailers"));
            h2_stream_rst(stream, NGHTTP2_PROTOCOL_ERROR);
            goto cleanup;
        }

        ngrv = nghttp2_submit_trailer(stream->session->ngh2, stream->id, nh->nv, nh->nvlen);
        stream->sent_trailers = 1;
    }
    else if (headers->status < 100) {
        h2_stream_rst(stream, headers->status);
        goto cleanup;
    }
    else {
        nghttp2_data_provider provider, *pprovider = NULL;

        if (headers->status == HTTP_FORBIDDEN && headers->notes) {
            const char *cause = apr_table_get(headers->notes, "ssl-renegotiate-forbidden");
            if (cause) {
                /* This request triggered a TLS renegotiation that is not allowed
                 * in HTTP/2. Tell the client that it should use HTTP/1.1 for this.
                 */
                ap_log_cerror(APLOG_MARK, APLOG_DEBUG, headers->status, c1,
                              H2_STRM_LOG(APLOGNO(03061), stream,
                              "renegotiate forbidden, cause: %s"), cause);
                h2_stream_rst(stream, H2_ERR_HTTP_1_1_REQUIRED);
                goto cleanup;
            }
        }

        ap_log_cerror(APLOG_MARK, APLOG_DEBUG, 0, c1,
                      H2_STRM_LOG(APLOGNO(03073), stream,
                      "submit response %d"), headers->status);

        /* If this stream is not a pushed one itself,
         * and HTTP/2 server push is enabled here,
         * and the response HTTP status is not sth >= 400,
         * and the remote side has pushing enabled,
         * -> find and perform any pushes on this stream
         *    *before* we submit the stream response itself.
         *    This helps clients avoid opening new streams on Link
         *    headers that get pushed right afterwards.
         *
         * *) the response code is relevant, as we do not want to
         *    make pushes on 401 or 403 codes and friends.
         *    And if we see a 304, we do not push either
         *    as the client, having this resource in its cache, might
         *    also have the pushed ones as well.
         */
        if (!stream->initiated_on
            && !stream->response
            && stream->request && stream->request->method
            && !strcmp("GET", stream->request->method)
            && (headers->status < 400)
            && (headers->status != 304)
            && h2_session_push_enabled(stream->session)) {
            /* PUSH is possible and enabled on server, unless the request
             * denies it, submit resources to push */
            const char *s = apr_table_get(headers->notes, H2_PUSH_MODE_NOTE);
            if (!s || strcmp(s, "0")) {
                h2_stream_submit_pushes(stream, headers);
            }
        }

        if (!stream->pref_priority) {
            stream->pref_priority = h2_stream_get_priority(stream, headers);
        }
        h2_session_set_prio(stream->session, stream, stream->pref_priority);

        if (headers->status == 103
            && !h2_config_sgeti(stream->session->s, H2_CONF_EARLY_HINTS)) {
            /* suppress sending this to the client, it might have triggered
             * pushes and served its purpose nevertheless */
            rv = APR_SUCCESS;
            goto cleanup;
        }
        if (headers->status >= 200) {
            stream->response = headers;
        }

        /* Do we know if this stream has no response body? */
        is_empty = 0;
        while (b != APR_BRIGADE_SENTINEL(stream->out_buffer)) {
            if (APR_BUCKET_IS_METADATA(b)) {
                if (APR_BUCKET_IS_EOS(b)) {
                    is_empty = 1;
                    break;
                }
            }
            else {  /* data, not empty */
                break;
            }
            b = APR_BUCKET_NEXT(b);
        }

        if (!is_empty) {
            memset(&provider, 0, sizeof(provider));
            provider.source.fd = stream->id;
            provider.read_callback = stream_data_cb;
            pprovider = &provider;
        }

        rv = h2_res_create_ngheader(&nh, stream->pool, headers);
        if (APR_SUCCESS != rv) {
            ap_log_cerror(APLOG_MARK, APLOG_DEBUG, rv, c1,
                          H2_STRM_LOG(APLOGNO(10025), stream, "invalid response"));
            h2_stream_rst(stream, NGHTTP2_PROTOCOL_ERROR);
            goto cleanup;
        }
        ngrv = nghttp2_submit_response(stream->session->ngh2, stream->id,
                                       nh->nv, nh->nvlen, pprovider);
        if (stream->initiated_on) {
            ++stream->session->pushes_submitted;
        }
        else {
            ++stream->session->responses_submitted;
        }
    }

cleanup:
    if (nghttp2_is_fatal(ngrv)) {
        rv = APR_EGENERAL;
        h2_session_dispatch_event(stream->session,
                                 H2_SESSION_EV_PROTO_ERROR, ngrv, nghttp2_strerror(rv));
        ap_log_cerror(APLOG_MARK, APLOG_ERR, rv, c1,
                      APLOGNO(02940) "submit_response: %s",
                      nghttp2_strerror(rv));
    }
    return rv;
}

apr_status_t h2_stream_submit_pushes(h2_stream *stream, ap_bucket_headers *response)
{
    apr_status_t status = APR_SUCCESS;
    apr_array_header_t *pushes;
    int i;
    
    pushes = h2_push_collect_update(stream, stream->request, response);
    if (pushes && !apr_is_empty_array(pushes)) {
        ap_log_cerror(APLOG_MARK, APLOG_TRACE1, 0, stream->session->c1,
                      H2_STRM_MSG(stream, "found %d push candidates"),
                      pushes->nelts);
        for (i = 0; i < pushes->nelts; ++i) {
            h2_push *push = APR_ARRAY_IDX(pushes, i, h2_push*);
            h2_stream *s = h2_session_push(stream->session, stream, push);
            if (!s) {
                status = APR_ECONNRESET;
                break;
            }
        }
    }
    return status;
}

apr_table_t *h2_stream_get_trailers(h2_stream *stream)
{
    return NULL;
}

const h2_priority *h2_stream_get_priority(h2_stream *stream, 
                                          ap_bucket_headers *response)
{
    if (response && stream->initiated_on) {
        const char *ctype = apr_table_get(response->headers, "content-type");
        if (ctype) {
            /* FIXME: Not good enough, config needs to come from request->server */
            return h2_cconfig_get_priority(stream->session->c1, ctype);
        }
    }
    return NULL;
}

int h2_stream_is_ready(h2_stream *stream)
{
    /* Have we sent a response or do we have the response in our buffer? */
    if (stream->response) {
        return 1;
    }
    else if (stream->out_buffer && get_first_headers_bucket(stream->out_buffer)) {
        return 1;
    }
    return 0;
}

int h2_stream_was_closed(const h2_stream *stream)
{
    switch (stream->state) {
        case H2_SS_CLOSED:
        case H2_SS_CLEANUP:
            return 1;
        default:
            return 0;
    }
}

apr_status_t h2_stream_in_consumed(h2_stream *stream, apr_off_t amount)
{
    h2_session *session = stream->session;
    
    if (amount > 0) {
        apr_off_t consumed = amount;
        
        while (consumed > 0) {
            int len = (consumed > INT_MAX)? INT_MAX : (int)consumed;
            nghttp2_session_consume(session->ngh2, stream->id, len);
            consumed -= len;
        }

#ifdef H2_NG2_LOCAL_WIN_SIZE
        if (1) {
            int cur_size = nghttp2_session_get_stream_local_window_size(
                session->ngh2, stream->id);
            int win = stream->in_window_size;
            int thigh = win * 8/10;
            int tlow = win * 2/10;
            const int win_max = 2*1024*1024;
            const int win_min = 32*1024;
            
            /* Work in progress, probably should add directives for these
             * values once this stabilizes somewhat. The general idea is
             * to adapt stream window sizes if the input window changes
             * a) very quickly (< good RTT) from full to empty
             * b) only a little bit (> bad RTT)
             * where in a) it grows and in b) it shrinks again.
             */
            if (cur_size > thigh && amount > thigh && win < win_max) {
                /* almost empty again with one reported consumption, how
                 * long did this take? */
                long ms = apr_time_msec(apr_time_now() - stream->in_last_write);
                if (ms < 40) {
                    win = H2MIN(win_max, win + (64*1024));
                }
            }
            else if (cur_size < tlow && amount < tlow && win > win_min) {
                /* staying full, for how long already? */
                long ms = apr_time_msec(apr_time_now() - stream->in_last_write);
                if (ms > 700) {
                    win = H2MAX(win_min, win - (32*1024));
                }
            }
            
            if (win != stream->in_window_size) {
                stream->in_window_size = win;
                nghttp2_session_set_local_window_size(session->ngh2, 
                        NGHTTP2_FLAG_NONE, stream->id, win);
            } 
            ap_log_cerror(APLOG_MARK, APLOG_TRACE2, 0, session->c1,
                          "h2_stream(%ld-%d): consumed %ld bytes, window now %d/%d",
                          session->id, stream->id, (long)amount, 
                          cur_size, stream->in_window_size);
        }
#endif /* #ifdef H2_NG2_LOCAL_WIN_SIZE */
    }
    return APR_SUCCESS;   
}

static apr_off_t output_data_buffered(h2_stream *stream, int *peos)
{
    /* How much data do we have in our buffers that we can write? */
    apr_off_t buf_len = 0;
    apr_bucket *b;

    *peos = 0;
    if (stream->out_buffer) {
        b = APR_BRIGADE_FIRST(stream->out_buffer);
        while (b != APR_BRIGADE_SENTINEL(stream->out_buffer)) {
            if (APR_BUCKET_IS_METADATA(b)) {
                if (APR_BUCKET_IS_EOS(b)) {
                    *peos = 1;
                    break;
                }
                else if (AP_BUCKET_IS_HEADERS(b)) {
                    break;
                }
            }
            else {
                buf_len += b->length;
            }
            b = APR_BUCKET_NEXT(b);
        }
    }
    return buf_len;
}

static ssize_t stream_data_cb(nghttp2_session *ng2s,
                              int32_t stream_id,
                              uint8_t *buf,
                              size_t length,
                              uint32_t *data_flags,
                              nghttp2_data_source *source,
                              void *puser)
{
    h2_session *session = (h2_session *)puser;
    conn_rec *c1 = session->c1;
    apr_off_t buf_len;
    int eos;
    apr_status_t rv;
    h2_stream *stream;

    /* nghttp2 wants to send more DATA for the stream. We need
     * to find out how much of the requested length we can send without
     * blocking.
     * Indicate EOS when we encounter it or DEFERRED if the stream
     * should be suspended. Beware of trailers.
     */
    ap_assert(session);
    (void)ng2s;
    (void)buf;
    (void)source;
    stream = nghttp2_session_get_stream_user_data(session->ngh2, stream_id);
    if (!stream || !stream->output) {
        ap_log_cerror(APLOG_MARK, APLOG_ERR, 0, c1,
                      APLOGNO(02937)
                      "h2_stream(%ld-%d): data_cb, stream not found",
                      session->id, (int)stream_id);
        return NGHTTP2_ERR_CALLBACK_FAILURE;
    }
    if (!stream->response) {
        ap_log_cerror(APLOG_MARK, APLOG_TRACE1, 0, c1,
                      APLOGNO(10299)
                      "h2_stream(%ld-%d): data_cb, no response seen yet",
                      session->id, (int)stream_id);
        return NGHTTP2_ERR_DEFERRED;
    }
    if (stream->rst_error) {
        return NGHTTP2_ERR_CALLBACK_FAILURE;
    }
    if (!stream->out_buffer) {
        ap_log_cerror(APLOG_MARK, APLOG_TRACE2, 0, c1,
                      "h2_stream(%ld-%d): suspending",
                      session->id, (int)stream_id);
        return NGHTTP2_ERR_DEFERRED;
    }
    if (h2_c1_io_needs_flush(&session->io)) {
        ap_log_cerror(APLOG_MARK, APLOG_TRACE1, 0, c1,
                      "h2_stream(%ld-%d): suspending on c1 out needs flush",
                      session->id, (int)stream_id);
        h2_stream_dispatch(stream, H2_SEV_OUT_C1_BLOCK);
        return NGHTTP2_ERR_DEFERRED;
    }

    /* determine how much we'd like to send. We cannot send more than
     * is requested. But we can reduce the size in case the master
     * connection operates in smaller chunks. (TSL warmup) */
    if (stream->session->io.write_size > 0) {
        apr_off_t chunk_len = stream->session->io.write_size - H2_FRAME_HDR_LEN;
        if (length > chunk_len) {
            length = chunk_len;
        }
    }

    /* How much data do we have in our buffers that we can write? */
    buf_len = output_data_buffered(stream, &eos);
    if (buf_len < length && !eos) {
        /* read more? */
        ap_log_cerror(APLOG_MARK, APLOG_TRACE2, 0, c1,
                      "h2_stream(%ld-%d): need more (read len=%ld, %ld in buffer)",
                      session->id, (int)stream_id, (long)length, (long)buf_len);
        rv = buffer_output_receive(stream);
        /* process all headers sitting at the buffer head. */
        while (APR_SUCCESS == rv && !eos && !stream->sent_trailers) {
            rv = buffer_output_process_headers(stream);
            if (APR_SUCCESS != rv && APR_EAGAIN != rv) {
                ap_log_cerror(APLOG_MARK, APLOG_ERR, rv, c1,
                              H2_STRM_LOG(APLOGNO(10300), stream,
                              "data_cb, error processing headers"));
                return NGHTTP2_ERR_CALLBACK_FAILURE;
            }
            buf_len = output_data_buffered(stream, &eos);
        }

        if (APR_SUCCESS != rv && !APR_STATUS_IS_EAGAIN(rv)) {
            ap_log_cerror(APLOG_MARK, APLOG_ERR, rv, c1,
                          H2_STRM_LOG(APLOGNO(02938), stream, "data_cb, reading data"));
            return NGHTTP2_ERR_CALLBACK_FAILURE;
        }

        if (stream->sent_trailers) {
            AP_DEBUG_ASSERT(eos);
            AP_DEBUG_ASSERT(buf_len == 0);
            return NGHTTP2_ERR_DEFERRED;
        }
    }

    if (buf_len > (apr_off_t)length) {
        eos = 0;
    }
    else {
        length = (size_t)buf_len;
    }
    if (length) {
        ap_log_cerror(APLOG_MARK, APLOG_TRACE2, 0, c1,
                      H2_STRM_MSG(stream, "data_cb, sending len=%ld, eos=%d"),
                      (long)length, eos);
        *data_flags |=  NGHTTP2_DATA_FLAG_NO_COPY;
    }
    else if (!eos) {
        /* no data available and output is not closed, need to suspend */
        ap_log_cerror(APLOG_MARK, APLOG_DEBUG, 0, c1,
                      H2_STRM_LOG(APLOGNO(03071), stream, "data_cb, suspending"));
        ap_log_cerror(APLOG_MARK, APLOG_TRACE2, 0, c1,
                      "h2_stream(%ld-%d): suspending",
                      session->id, (int)stream_id);
        return NGHTTP2_ERR_DEFERRED;
    }

    if (eos) {
        *data_flags |= NGHTTP2_DATA_FLAG_EOF;
    }
    return length;
}

apr_status_t h2_stream_read_output(h2_stream *stream)
{
    conn_rec *c1 = stream->session->c1;
    apr_status_t rv = APR_EAGAIN;

    /* stream->pout_recv_write signalled a change. Check what has happend, read
     * from it and act on seeing a response/data. */
    if (!stream->output) {
        /* c2 has not assigned the output beam to the stream (yet). */
        ap_log_cerror(APLOG_MARK, APLOG_WARNING, 0, c1,
                      H2_STRM_MSG(stream, "read_output, no output beam registered"));
        rv = APR_EAGAIN;
        goto cleanup;
    }
    ap_log_cerror(APLOG_MARK, APLOG_TRACE2, 0, c1,
                  H2_STRM_MSG(stream, "read_output"));

    if (h2_stream_was_closed(stream)) {
        ap_log_cerror(APLOG_MARK, APLOG_DEBUG, rv, c1,
                      H2_STRM_LOG(APLOGNO(10301), stream, "already closed"));
        rv = APR_EOF;
        goto cleanup;
    }
    else if (stream->state == H2_SS_CLOSED_L) {
        /* We have delivered a response to a stream that was not closed
         * by the client. This could be a POST with body that we negate
         * and we need to RST_STREAM to end if. */
        ap_log_cerror(APLOG_MARK, APLOG_DEBUG, 0, c1,
                      H2_STRM_LOG(APLOGNO(10313), stream, "remote close missing"));
        nghttp2_submit_rst_stream(stream->session->ngh2, NGHTTP2_FLAG_NONE,
                                  stream->id, NGHTTP2_NO_ERROR);
        rv = APR_EOF;
        goto cleanup;
    }

    rv = buffer_output_receive(stream);
    if (APR_SUCCESS != rv) goto cleanup;

    /* process all headers sitting at the buffer head. */
    while (1) {
        rv = buffer_output_process_headers(stream);
        if (APR_EAGAIN == rv) {
            rv = APR_SUCCESS;
            break;
        }
        if (APR_SUCCESS != rv) goto cleanup;
    }

    nghttp2_session_resume_data(stream->session->ngh2, stream->id);
    ap_log_cerror(APLOG_MARK, APLOG_TRACE2, 0, c1,
                  "h2_stream(%ld-%d): resumed",
                  stream->session->id, (int)stream->id);

cleanup:
    return rv;
}<|MERGE_RESOLUTION|>--- conflicted
+++ resolved
@@ -862,26 +862,10 @@
     if (APR_SUCCESS == status) {
         stream->request = req;
         stream->rtmp = NULL;
-<<<<<<< HEAD
-        
-        ctx.maxlen = stream->session->s->limit_req_fieldsize;
-        ctx.failed_key = NULL;
-        apr_table_do(table_check_val_len, &ctx, stream->request->headers, NULL);
-        if (ctx.failed_key) {
-            if (!h2_stream_is_ready(stream)) {
-                ap_log_cerror(APLOG_MARK, APLOG_INFO, 0, stream->session->c1,
-                              H2_STRM_LOG(APLOGNO(10230), stream,"Request header exceeds "
-                                          "LimitRequestFieldSize: %.*s"),
-                              (int)H2MIN(strlen(ctx.failed_key), 80), ctx.failed_key);
-            }
-            set_error_response(stream, HTTP_REQUEST_HEADER_FIELDS_TOO_LARGE);
-            /* keep on returning APR_SUCCESS, so that we send a HTTP response and
-             * do not RST the stream. */
-        }
 
         if (APLOGctrace4(stream->session->c1)) {
             int i;
-            const apr_array_header_t *t_h = apr_table_elts(stream->request->headers);
+            const apr_array_header_t *t_h = apr_table_elts(req->headers);
             const apr_table_entry_t *t_elt = (apr_table_entry_t *)t_h->elts;
             ap_log_cerror(APLOG_MARK, APLOG_TRACE4, 0, stream->session->c1,
                           H2_STRM_MSG(stream,"headers received from client:"));
@@ -892,8 +876,6 @@
                               ap_escape_logitem(stream->pool, t_elt->val));
             }
         }
-=======
->>>>>>> b9022015
     }
     return status;
 }
