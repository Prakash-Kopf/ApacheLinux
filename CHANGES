--- conflicted
+++ resolved
@@ -1,11 +1,9 @@
                                                          -*- coding: utf-8 -*-
 Changes with Apache 2.4.30
 
-<<<<<<< HEAD
   *) mpm_queue: Put fdqueue code in common for MPMs event and worker.
      [Yann Ylavic]
 
-=======
   *) mod_session: Strip Session header when SessionEnv is on.  [Yann Ylavic]
 
   *) mod_cache_socache: Fix caching of empty headers up to carriage return.
@@ -28,7 +26,6 @@
      may cause problems if used with round robin load balancers. PR 54637
      [Stefan Fritsch]
 
->>>>>>> 7301e2d3
   *) mod_proxy: Allow setting options to globally defined balancer from
      ProxyPass used in VirtualHost. Balancers are now merged using the new
      merge_balancers method which merges the balancers options.  [Jan Kaluza]
