                                                         -*- coding: utf-8 -*-
Changes with Apache 2.4.47

<<<<<<< HEAD
  *) core: Adding SSL related inquiry functions to the server API.
     These function are always available, even when no module providing
     SSL is loaded. They provide their own "shadowing" implementation for
     the optional functions of similar name that mod_ssl and impersonators
     of mod_ssl provide.
     This enables loading of several SSL providing modules when all but
     one of them registers itself into the new hooks. Two old-style SSL
     modules will not work, as they replace the others optional functions
     with their own.
     Modules using the old-style optional functions will continue to work
     as core supplies its own versions of those.
     The following has been added so far:
     - ap_ssl_conn_is_ssl() to query if a connection is using SSL.
     - ap_ssl_var_lookup() to query SSL related variables for a
       server/connection/request.
     - Hooks for 'ssl_conn_is_ssl' and 'ssl_var_lookup' where modules
       providing SSL can install their own value supplying functions.
     - ap_ssl_add_cert_files() to enable other modules like mod_md to provide
       certificate and keys for an SSL module like mod_ssl.
     - ap_ssl_add_fallback_cert_files() to enable other modules like mod_md to
       provide a fallback certificate in case no 'proper' certificate is
       available for an SSL module like mod_ssl.
     - ap_ssl_answer_challenge() to enable other modules like mod_md to
       provide a certificate as used in the RFC 8555 'tls-alpn-01' challenge
       for the ACME protocol for an SSL module like mod_ssl. The function
       and its hook provide PEM encoded data instead of file names.
     - Hooks for 'ssl_add_cert_files', 'ssl_add_fallback_cert_files' and
       'ssl_answer_challenge' where modules like mod_md can provide providers
       to the above mentioned functions.
     - These functions reside in the new 'http_ssl.h' header file.
     [Stefan Eissing]

 *) mod_md: v2.4.0 with improvements and bugfixes
     - MDPrivateKeys allows the specification of several types. Beside "RSA" plus 
     optional key lengths elliptic curves can be configured. This means you can 
     have multiple certificates for a Managed Domain with different key types.
     With ```MDPrivateKeys secp384r1 rsa2048``` you get one ECDSA  and one RSA 
     certificate and all modern client will use the shorter ECDSA, while older 
     client will get the RSA certificate.
     Many thanks to @tlhackque who pushed and helped on this.
     - Support added for MDomains consisting of a wildcard. Configuring 
     ```MDomain *.host.net``` will match all virtual hosts matching that pattern 
     and obtain one certificate for it (assuming you have 'dns-01' challenge 
     support configured). Addresses #239.
     - Removed support for ACMEv1 servers. The only known installation used to 
     be Let's Encrypt which has disabled that version more than a year ago for 
     new accounts.
     - Andreas Ulm (<https://github.com/root360-AndreasUlm>) implemented the 
     ```renewing``` call to ```MDMessageCmd``` that can deny a certificate 
     renewal attempt. This is useful in clustered installations, as 
     discussed in #233).
     - New event ```challenge-setup:<type>:<domain>```, triggered when the 
     challenge data for a domain has been created. This is invoked before the 
     ACME server is told to check for it. The type is one of the ACME challenge 
     types. This is invoked for every DNS name in a MDomain.
     - The max delay for retries has been raised to daily (this is like all 
     retries jittered somewhat to avoid repeats at fixed time of day).
     - Certain error codes reported by the ACME server that indicate a problem 
     with the configured data now immediately switch to daily retries. For 
     example: if the ACME server rejects a contact email or a domain name, 
     frequent retries will most likely not solve the problem. But daily retries 
     still make sense as there might be an error at the server and un-supervised 
     certificate renewal is the goal. Refs #222.
     - Test case and work around for domain names > 64 octets. Fixes #227.
     When the first DNS name of an MD is longer than 63 octets, the certificate
     request will not contain a CN field, but leave it up to the CA to choose one.
     Currently, Lets Encrypt looks for a shorter name in the SAN list given and
     fails the request if none is found. But it is really up to the CA (and what
     browsers/libs accept here) and may change over the years. That is why
     the decision is best made at the CA.
     - Retry delays now have a random +/-[0-50]% modification applied to let 
     retries from several servers spread out more, should they have been 
     restarted at the same time of day.
     - Fixed several places where the 'badNonce' return code from an ACME server 
     was not handled correctly. The test server 'pebble' simulates this behaviour 
     by default and helps nicely in verifying this behaviour. Thanks, pebble!
     - Set the default `MDActivationDelay` to 0. This was confusing to users that
     new certificates were deemed not usably before a day of delay. When clocks are
     correct, using a new certificate right away should not pose a problem.
     - When handling ACME authorization resources, the module no longer requires 
     the server to return a "Location" header, as was necessary in ACMEv1. 
     Fixes #216.
     - Fixed a theoretical uninitialized read when testing for JSON error responses 
     from the ACME CA. Reported at <https://bz.apache.org/bugzilla/show_bug.cgi?id=64297>.
     - ACME problem reports from CAs that include parameters in the Content-Type 
     header are handled correctly. (Previously, the problem text would not be 
     reported and retries could exist CA limits.)
     - Account Update transactions to V2 CAs now use the correct POST-AS-GET method.  
     Previously, an empty JSON object was sent - which apparently LE accepted, 
     but others reject.
     [Stefan Eissing, @tlhackque, Andreas Ulm]
=======
  *) mod_dav_fs: Improve logging output when failing to open files for
     writing.  PR 64413.  [Bingyu Shen <ahshenbingyu gmail.com>]

  *) mod_http2: Fixed a race condition that could lead to streams being
     aborted (RST to the client), although a response had been produced.
     [Stefan Eissing]

  *) mod_lua: Add support to Lua 5.4 [Joe Orton, [Giovanni Bechis, Ruediger Pluem]

  *) MPM event/worker: Fix possible crash in child process on early signal
     delivery.  PR 64533.  [Ruediger Pluem]
>>>>>>> 2d72e33d

  *) mod_http2: sync with github standalone version 1.15.17
     - Log requests and sent the configured error response in case of early detected
       errors like too many or too long headers. [Ruediger Pluem]
     - new option 'H2OutputBuffering on/off' which controls the buffering of stream output.
       The default is on, which is the behaviour of older mod-h2 versions. When off, all
       bytes are made available immediately to the main connection for sending them
       out to the client. This fixes interop issues with certain flavours of gRPC, see
       also <https://github.com/icing/mod_h2/issues/207>.
       [Stefan Eissing]

  *) mod_unique_id: Fix potential duplicated ID generation under heavy load.
     PR 65159
     [Jonas Müntener <jonas.muentener ergon.ch>, Christophe Jaillet]

  *) "[mod_dav_fs etag handling] should really honor the FileETag setting".
     - It now does.
     - Add "Digest" to FileETag directive, allowing a strong ETag to be
       generated using a file digest.
     - Add ap_make_etag_ex() and ap_set_etag_fd() to allow full control over
       ETag generation.
     - Add concept of "binary notes" to request_rec, allowing packed bit flags
       to be added to a request.
     - First binary note - AP_REQUEST_STRONG_ETAG - allows modules to force
       the ETag to a strong ETag to comply with RFC requirements, such as those
       mandated by various WebDAV extensions.
     [Graham Leggett]

  *) mod_proxy_http: Fix a possibly crash when the origin connection gets
     interrupted before completion.  PR 64234.
     [Barnim Dzwillo <dzwillo strato.de>, Ruediger Pluem]

  *) mod_ssl: Do not keep connections to OCSP responders alive when doing
     OCSP requests.  PR 64135.  [Ruediger Pluem]

  *) mod_ssl: Improve the coalescing filter to buffer into larger TLS
     records, and avoid revealing the HTTP header size via TLS record
     boundaries (for common response generators).
     [Joe Orton, Ruediger Pluem]     

  *) mod_proxy_hcheck: Don't pile up health checks if the previous one did
     not finish before hcinterval.  PR 63010.  [Yann Ylavic]

  *) mod_session: Improve session parsing.  [Yann Yalvic]

  *) core: Adding SSL related inquiry functions to the server API.
     These function are always available, even when no module providing
     SSL is loaded. They provide their own "shadowing" implementation for
     the optional functions of similar name that mod_ssl and impersonators
     of mod_ssl provide.
     This enables loading of several SSL providing modules when all but
     one of them registers itself into the new hooks. Two old-style SSL
     modules will not work, as they replace the others optional functions
     with their own.
     Modules using the old-style optional functions will continue to work
     as core supplies its own versions of those.
     The following has been added so far:
     - ap_ssl_conn_is_ssl() to query if a connection is using SSL.
     - ap_ssl_var_lookup() to query SSL related variables for a 
       server/connection/request.
     - Hooks for 'ssl_conn_is_ssl' and 'ssl_var_lookup' where modules
       providing SSL can install their own value supplying functions.
     - ap_ssl_add_cert_files() to enable other modules like mod_md to provide
       certificate and keys for an SSL module like mod_ssl.
     - ap_ssl_add_fallback_cert_files() to enable other modules like mod_md to
       provide a fallback certificate in case no 'proper' certificate is
       available for an SSL module like mod_ssl.
     - ap_ssl_answer_challenge() to enable other modules like mod_md to
       provide a certificate as used in the RFC 8555 'tls-alpn-01' challenge
       for the ACME protocol for an SSL module like mod_ssl. The function
       and its hook provide PEM encoded data instead of file names.
     - Hooks for 'ssl_add_cert_files', 'ssl_add_fallback_cert_files' and
       'ssl_answer_challenge' where modules like mod_md can provide providers
       to the above mentioned functions.
     [Stefan Eissing]

  *) mod_authnz_ldap: Prevent authentications with empty passwords for the
     initial bind to fail with status 500. [Ruediger Pluem]

  *) mod_auth_digest: Fast validation of the nonce's base64 to fail early if
     the format can't match anyway.  [Yann Ylavic]

  *) mod_proxy_fcgi: Honor "SetEnv proxy-sendcl" to forward a chunked
     Transfer-Encoding from the client, spooling the request body when needed
     to provide a Content-Length to the backend.  PR 57087.  [Yann Ylavic]

  *) mod_proxy: Put mod_proxy_{connect,wstunnel} tunneling code in common in
     proxy_util.  [Yann Ylavic]

  *) mod_proxy: Improve tunneling loop to support half closed connections and
     pending data draining (for protocols like rsync). PR 61616. [Yann Ylavic]

  *) mod_proxy_http: handle Upgrade request, 101 (Switching Protocol) response
     and switched protocol forwarding.  [Yann Ylavic]

  *) mod_proxy_wstunnel: Leave Upgrade requests handling to mod_proxy_http,
     allowing for (non-)Upgrade negotiation with the origin server.
     [Yann Ylavic]

  *) mod_proxy: Allow ProxyErrorOverride to be restricted to specific status 
     codes.  PR63628. [Martin Drößler <mail martindroessler.de>]

  *) core: Add ReadBufferSize, FlushMaxThreshold and FlushMaxPipelined
     directives.  [Yann Ylavic]

  *) core: Ensure that aborted connections are logged as such. PR 62823
     [Arnaud Grandville <contact@grandville.net>]

  *) http: Allow unknown response status' lines returned in the form of
     "HTTP/x.x xxx Status xxx".  [Yann Ylavic]

  *) mod_proxy_http: Fix 100-continue deadlock for spooled request bodies,
     leading to Request Timeout (408).  PR 63855.  [Yann Ylavic]

  *) core: Remove headers on 304 Not Modified as specified by RFC7234, as
     opposed to passing an explicit subset of headers. PR 61820.
     [Giovanni Bechis]

  *) mpm_event: Don't reset connections after lingering close, restoring prior
     to 2.4.28 behaviour.  [Yann Ylavic]

  *) mpm_event: Kill connections in keepalive state only when there is no more
     workers available, not when the maximum number of connections is reached,
     restoring prior to 2.4.30 behaviour.  [Yann Ylavic]

  *) mod_unique_id: Use base64url encoding for UNIQUE_ID variable,
     avoiding the use of '@'.  PR 57044.
     [Michael Kaufmann <apache-bugzilla michael-kaufmann.ch>]

  *) mod_rewrite: Extend the [CO] (cookie) flag of RewriteRule to accept a
     SameSite attribute. [Eric Covener]

  *) mod_proxy: Add proxy check_trans hook.  This allows proxy 
     modules to decline request handling at early stage.

  *) mod_proxy_wstunnel: Decline requests without an Upgrade
     header so ws/wss can be enabled overlapping with later
     http/https.

  *) mod_http2: Log requests and sent the configured error response in case of
     early detected errors like too many or too long headers.
     [Ruediger Pluem, Stefan Eissing]

  *) mod_md: Lowered the required minimal libcurl version from 7.50 to 7.29
     as proposed by <alexander.gerasimov codeit.pro>. [Stefan Eissing]

  *) mod_ssl: Fix request body buffering with PHA in TLSv1.3.  [Joe Orton]

  *) mod_proxy_uwsgi: Fix a crash when sending environment variables with no
     value. PR 64598 [Ruediger Pluem]

  *) mod_proxy: Recognize parameters from ProxyPassMatch workers with dollar
     substitution, such that they apply to the backend connection.  Note that
     connection reuse is disabled by default to avoid compatibility issues.
     [Takashi Sato, Jan Kaluza, Eric Covener, Yann Ylavic, Jean-Frederic Clere]

Changes with Apache 2.4.46

  *) SECURITY: CVE-2020-11984 (cve.mitre.org)
     mod_proxy_uwsgi: Malicious request may result in information disclosure
     or RCE of existing file on the server running under a malicious process
     environment. [Yann Ylavic]

  *) SECURITY: CVE-2020-11993 (cve.mitre.org)
     mod_http2: when throttling connection requests, log statements
     where possibly made that result in concurrent, unsafe use of
     a memory pool. [Stefan Eissing]

  *) SECURITY: CVE-2020-9490 (cve.mitre.org)
     mod_http2: a specially crafted value for the 'Cache-Digest' header
     request would result in a crash when the server actually tries
     to HTTP/2 PUSH a resource afterwards. [Stefan Eissing]

  *) mod_proxy_fcgi: Fix missing APLOGNO macro argument
     [Eric Covener, Christophe Jaillet]

Changes with Apache 2.4.45

  *) mod_http2: remove support for abandoned http-wg draft
     <https://datatracker.ietf.org/doc/draft-kazuho-h2-cache-digest/>.
     [Stefan Eissing]

Changes with Apache 2.4.44

  *) mod_proxy_uwsgi: Error out on HTTP header larger than 16K (hard
     protocol limit).  [Yann Ylavic]

  *) mod_http2: 
     Fixes <https://github.com/icing/mod_h2/issues/200>: 
     "LimitRequestFields 0" now disables the limit, as documented.
     Fixes <https://github.com/icing/mod_h2/issues/201>: 
     Do not count repeated headers with same name against the field
     count limit. The are merged internally, as if sent in a single HTTP/1 line.
     [Stefan Eissing]

  *) mod_http2: Avoid segfaults in case of handling certain responses for
     already aborted connections.  [Stefan Eissing, Ruediger Pluem]

  *) mod_http2: The module now handles master/secondary connections and has marked
     methods according to use. [Stefan Eissing]

  *) core: Drop an invalid Last-Modified header value coming
     from a FCGI/CGI script instead of replacing it with Unix epoch.
     [Yann Ylavic, Luca Toscano]

  *) Add support for strict content-length parsing through addition of
     ap_parse_strict_length() [Yann Ylavic]

  *) mod_proxy_fcgi: ProxyFCGISetEnvIf unsets variables when expression
     evaluates to false.  PR64365. [Michael König <mail ikoenig.net>]

  *) mod_proxy_http: flush spooled request body in one go to avoid
     leaking (or long lived) temporary file. PR 64452. [Yann Ylavic]

  *) mod_ssl: Fix a race condition and possible crash when using a proxy client
     certificate (SSLProxyMachineCertificateFile).
     [Armin Abfalterer <a.abfalterer gmail.com>]

  *) mod_ssl: Fix memory leak in stapling code. PR63687. [Stefan Eissing]

  *) mod_http2: Fixed regression that no longer set H2_STREAM_ID and H2_STREAM_TAG.
     PR64330 [Stefan Eissing]

  *) mod_http2: Fixed regression that caused connections to close when mod_reqtimeout
     was configured with a handshake timeout. Fixes gitub issue #196.
     [Stefan Eissing]

  *) mod_proxy_http2: the "ping" proxy parameter
     (see <https://httpd.apache.org/docs/2.4/mod/mod_proxy.html>) is now used
     when checking the liveliness of a new or reused h2 connection to the backend.
     With short durations, this makes load-balancing more responsive. The module
     will hold back requests until ping conditions are met, using features of the
     HTTP/2 protocol alone. [Ruediger Pluem, Stefan Eissing]

  *) core: httpd is no longer linked against -lsystemd if mod_systemd
     is enabled (and built as a DSO).  [Rainer Jung]

  *) mod_proxy_http2: respect ProxyTimeout settings on backend connections
     while waiting on incoming data. [Ruediger Pluem, Stefan Eissing]

Changes with Apache 2.4.43

  *) mod_ssl: Fix memory leak of OCSP stapling response. [Yann Ylavic]

Changes with Apache 2.4.42

  *) SECURITY: CVE-2020-1934 (cve.mitre.org)
     mod_proxy_ftp: Use of uninitialized value with malicious backend FTP
     server. [Eric Covener]

  *) SECURITY: CVE-2020-1927 (cve.mitre.org)
     rewrite, core: Set PCRE_DOTALL flag by default to avoid unpredictable
     matches and substitutions with encoded line break characters.
     The fix for CVE-2019-10098 was not effective.  [Ruediger Pluem]

  *) mod_proxy_http: Fix the forwarding of requests with content body when a
     balancer member is unavailable; the retry on the next member was issued
     with an empty body (regression introduced in 2.4.41). PR63891. 
     [Yann Ylavic]

  *) core: Use a temporary file when writing the pid file, avoiding
     startup failure if an empty pidfile is left over from a
     previous crashed or aborted invocation of httpd.  PR 63140.
     [Nicolas Carrier <carrier.nicolas0 gmail.com>, Joe Orton]

  *) mod_http2: Fixes issue where mod_unique_id would generate non-unique request
     identifier under load, see <https://github.com/icing/mod_h2/issues/195>.
     [Michael Kaufmann, Stefan Eissing]

  *) mod_proxy_hcheck: Allow healthcheck expressions to use %{Content-Type}.
     PR64140. [Renier Velazco <renier.velazco upr.edu>]

  *) mod_authz_groupfile: Drop AH01666 from loglevel "error" to "info".
     PR64172.

  *) mod_usertrack: Add CookieSameSite, CookieHTTPOnly, and CookieSecure 
     to allow customization of the usertrack cookie. PR64077.
     [Prashant Keshvani <prashant2400 gmail.com>, Eric Covener]

  *) mod_proxy_ajp: Add "secret" parameter to proxy workers to implement legacy
     AJP13 authentication.  PR 53098. [Dmitry A. Bakshaev <dab1818 gmail com>]

  *) mpm_event: avoid possible KeepAliveTimeout off by -100 ms.
     [Eric Covener, Yann Ylavic]

  *) Add a config layout for OpenWRT. [Graham Leggett]

  *) Add support for cross compiling to apxs. If apxs is being executed from
     somewhere other than its target location, add that prefix to includes and
     library directories. Without this, apxs would fail to find config_vars.mk
     and exit. [Graham Leggett]

  *) mod_ssl: Disable client verification on ACME ALPN challenges. Fixes github
     issue mod_md#172 (https://github.com/icing/mod_md/issues/172).
     [Michael Kaufmann <mail michael-kaufmann.ch>, Stefan Eissing]

  *) mod_ssl: use OPENSSL_init_ssl() to initialise OpenSSL on versions 1.1+.
     [Graham Leggett]

  *) mod_ssl: Support use of private keys and certificates from an
     OpenSSL ENGINE via PKCS#11 URIs in SSLCertificateFile/KeyFile.
     [Anderson Sasaki <ansasaki redhat.com>, Joe Orton]

  *) mod_md:
     - Prefer MDContactEmail directive to ServerAdmin for registration. New directive
       thanks to Timothe Litt (@tlhackque).
     - protocol check for pre-configured "tls-alpn-01" challenge has been improved. It will now
       check all matching virtual hosts for protocol support. Thanks to @mkauf.
     - Corrected a check when OCSP stapling was configured for hosts
       where the responsible MDomain is not clear, by Michal Karm Babacek (@Karm).
     - Softening the restrictions where mod_md configuration directives may appear. This should
       allow for use in <If> and <Macro> sections. If all possible variations lead to the configuration
       you wanted in the first place, is another matter.
     [Michael Kaufmann <mail michael-kaufmann.ch>, Timothe Litt (@tlhackque),
      Michal Karm Babacek (@Karm), Stefan Eissing (@icing)] 

  *) test: Added continuous testing with Travis CI.
     This tests various scenarios on Ubuntu with the full test suite.
     Architectures tested: amd64, s390x, ppc64le, arm64
     The tests pass successfully.
     [Luca Toscano, Joe Orton, Mike Rumph, and others]

  *) core: Be stricter in parsing of Transfer-Encoding headers.
     [ZeddYu <zeddyu.lu gmail.com>, Eric Covener]

  *) mod_ssl: negotiate the TLS protocol version per name based vhost
     configuration, when linked with OpenSSL-1.1.1 or later. The base vhost's
     SSLProtocol (from the first vhost declared on the IP:port) is now only
     relevant if no SSLProtocol is declared for the vhost or globally,
     otherwise the vhost or global value apply.  [Yann Ylavic]

  *) mod_cgi, mod_cgid: Fix a memory leak in some error cases with large script
     output.  PR 64096.  [Joe Orton]

  *) config: Speed up graceful restarts by using pre-hashed command table. PR 64066.
     [Giovanni Bechis <giovanni paclan.it>, Jim Jagielski]

  *) mod_systemd: New module providing integration with systemd.  [Jan Kaluza]

  *) mod_lua: Add r:headers_in_table, r:headers_out_table, r:err_headers_out_table,
     r:notes_table, r:subprocess_env_table as read-only native table alternatives
     that can be iterated over. [Eric Covener]

  *) mod_http2: Fixed rare cases where a h2 worker could deadlock the main connection. 
     [Yann Ylavic, Stefan Eissing]

  *) mod_lua: Accept nil assignments to the exposed tables (r.subprocess_env, 
     r.headers_out, etc) to remove the key from the table. PR63971. 
     [Eric Covener]

  *) mod_http2: Fixed interaction with mod_reqtimeout. A loaded mod_http2 was disabling the
     ssl handshake timeouts. Also, fixed a mistake of the last version that made `H2Direct` 
     always `on`, regardless of configuration. Found and reported by
     <Armin.Abfalterer@united-security-providers.ch> and
     <Marcial.Rion@united-security-providers.ch>. [Stefan Eissing] 

  *) mod_http2: Multiple field length violations in the same request no longer cause
     several log entries to be written. [@mkauf]

  *) mod_ssl: OCSP does not apply to proxy mode.  PR 63679.
     [Lubos Uhliarik <luhliari redhat.com>, Yann Ylavic]

  *) mod_proxy_html, mod_xml2enc: Fix build issues with macOS due to r1864469
     [Jim Jagielski]
 
  *) mod_authn_socache: Increase the maximum length of strings that can be cached by
     the module from 100 to 256.  PR 62149 [<thorsten.meinl knime.com>]

  *) mod_proxy: Fix crash by resolving pool concurrency problems. PR 63503
     [Ruediger Pluem, Eric Covener]

  *) core: On Windows, fix a start-up crash if <IfFile ...> is used with a path that is not
     valid (For example, testing for a file on a flash drive that is not mounted)
     [Christophe Jaillet]

  *) mod_deflate, mod_brotli: honor "Accept-Encoding: foo;q=0" as per RFC 7231; which
     means 'foo' is "not acceptable".  PR 58158 [Chistophe Jaillet]

  *) mod_md v2.2.3: 
     - Configuring MDCAChallenges replaces any previous existing challenge configuration. It
       had been additive before which was not the intended behaviour. [@mkauf]
     - Fixing order of ACME challenges used when nothing else configured. Code now behaves as
       documented for `MDCAChallenges`. Fixes #156. Thanks again to @mkauf for finding this.
     - Fixing a potential, low memory null pointer dereference [thanks to @uhliarik].
     - Fixing an incompatibility with a change in libcurl v7.66.0 that added unwanted
       "transfer-encoding" to POST requests. This failed in direct communication with
       Let's Encrypt boulder server. Thanks to @mkauf for finding and fixing. [Stefan Eissing]

  *) mod_md: Adding the several new features.
     The module offers an implementation of OCSP Stapling that can replace fully or
     for a limited set of domains the existing one from mod_ssl. OCSP handling
     is part of mod_md's monitoring and message notifications. If can be used
     for sites that do not have ACME certificates.
     The url for a CTLog Monitor can be configured. It is used in the server-status
     to link to the external status page of a certificate.
     The MDMessageCmd is called with argument "installed" when a new certificate
     has been activated on server restart/reload. This allows for processing of
     the new certificate, for example to applications that require it in different
     locations or formats.
     [Stefan Eissing]

  *) mod_proxy_balancer: Fix case-sensitive referer check related to CSRF/XSS 
     protection. PR 63688. [Armin Abfalterer <a.abfalterer gmail.com>]

Changes with Apache 2.4.41

  *) SECURITY: CVE-2019-10097 (cve.mitre.org)
     mod_remoteip: Fix stack buffer overflow and NULL pointer deference
     when reading the PROXY protocol header.  [Joe Orton,
     Daniel McCarney <cpu letsencrypt.org>]

  *) SECURITY: CVE-2019-9517 (cve.mitre.org)
     mod_http2: a malicious client could perform a DoS attack by flooding
        a connection with requests and basically never reading responses
        on the TCP connection. Depending on h2 worker dimensioning, it was
        possible to block those with relatively few connections. [Stefan Eissing]

  *) SECURITY: CVE-2019-10098 (cve.mitre.org)
     rewrite, core: Set PCRE_DOTALL flag by default to avoid unpredictable
     matches and substitutions with encoded line break characters.
     [Yann Ylavic]

  *) SECURITY: CVE-2019-10092 (cve.mitre.org)
     Remove HTML-escaped URLs from canned error responses to prevent misleading
     text/links being displayed via crafted links. [Eric Covener]

  *) SECURITY: CVE-2019-10082 (cve.mitre.org)
     mod_http2: Using fuzzed network input, the http/2 session
     handling could be made to read memory after being freed,
     during connection shutdown. [Stefan Eissing]

  *) SECURITY: CVE-2019-10081 (cve.mitre.org)
     mod_http2: HTTP/2 very early pushes, for example configured with "H2PushResource",
        could lead to an overwrite of memory in the pushing request's pool,
        leading to crashes. The memory copied is that of the configured push
        link header values, not data supplied by the client. [Stefan Eissing]

  *) mod_proxy_balancer: Improve balancer-manager protection against 
     XSS/XSRF attacks from trusted users.  [Joe Orton,
     Niels Heinen <heinenn google.com>]

  *) mod_session: Introduce SessionExpiryUpdateInterval which allows to
     configure the session/cookie expiry's update interval. PR 57300.
     [Paul Spangler <paul.spangler ni.com>]

  *) modules/filters: Fix broken compilation when using old GCC (<4.2.x).
     PR 63633.  [Rainer Jung, Joe Orton]

  *) mod_ssl: Fix startup failure in 2.4.40 with SSLCertificateChainFile
     configured for a domain managed by mod_md.  [Stefan Eissing]

Changes with Apache 2.4.40

  *) core, mod_rewrite: Set PCRE_DOTALL by default. Revert via 
     RegexDefaultOptions -DOTALL [Yann Ylavic]

  *) core: Remove request details from built-in error documents [Eric Covener]

  *) mod_http2: core setting "LimitRequestFieldSize" is not additionally checked on
     merged header fields, just as HTTP/1.1 does. [Stefan Eissing, Michael Kaufmann]

  *) mod_http2: fixed a bug that prevented proper stream cleanup when connection
     throttling was in place. Stream resets by clients on streams initiated by them
     are counted as possible trigger for throttling. [Stefan Eissing]

  *) mod_http2/mpm_event: Fixes the behaviour when a HTTP/2 connection has nothing
     more to write with streams ongoing (flow control block). The timeout waiting
     for the client to send WINODW_UPDATE was incorrectly KeepAliveTimeout and not
     Timeout as it should be. Fixes PR 63534. [Yann Ylavic, Stefan Eissing]

  *) mod_proxy_balancer: Load balancer required byrequests when bytraffic chosen.
     PR 62372. [Jim Jagielski]

  *) mod_proxy_hcheck: Create the configuration for mod_proxy_hcheck
     when used in BalancerMember. PR 60757. [Jean-Frederic Clere]

  *) mod_proxy_hcheck: Mute extremely frequent debug message. [Yann Ylavic]

  *) mod_ssl/mod_md: reversing dependency by letting mod_ssl offer hooks for
     adding certificates and keys to a virtual host. An additional hook allows
     answering special TLS connections as used in ACME challenges.
     Adding 2 new hooks for init/get of OCSP stapling status information when
     other modules want to provide those. Falls back to own implementation with
     same behaviour as before.
     [Stefan Eissing]
  
  *) mod_md: new features
     - protocol
       - supports the ACMEv2 protocol. It is the default and will be used on the next
         certificate renewal, unless another "MDCertificateAuthority" is configured
       - ACMEv2 endpoints use the GET via empty POST way of accessing resources, see
         announcement by Let's Encrypt:       
         https://community.letsencrypt.org/t/acme-v2-scheduled-deprecation-of-unauthenticated-resource-gets/74380
     - challenges
       - new challenge method 'tls-alpn-01' implemented
       - challenge type 'tls-sni-01' has been removed as CAs do not offer this any longer
       - supports command configuration to setup/teardown 'dns-01' challenges
       - supports wildcard certificates when dns challenges are configured
     - status information and monitoring
       - a domain exposes its status at https://<domain>/.httpd/certificate-status
       - Managed Domains are now in Apache's 'server-status' page
       - A new handler 'md-status' exposes verbose status information in JSON format
     - new directives
       - "MDCertificateFile" and "MDCertificateKeyFile" to configure a
         Managed Domain that uses static files. Auto-renewal is turned off for those.
       - "MDMessageCmd" that is invoked on several events: 'renewed', 'expiring' and
         'errored'.
       - "MDWarnWindow" directive to configure when expiration warnings shall be issued.
     [Stefan Eissing]

  *) mod_mime_magic: Fix possible corruption of returned strings.
     [Christophe Jaillet]

  *) Default "conf/magic": Fix pattern for "audio/x-wav" for WAV files,
     remove "audio/unknown" pattern for other RIFF files.
     [Àngel Ollé Blázquez <aollebla redhat.com>]

  *) mod_proxy_http2: fixing a potential NULL pointer use in logging.
     [Christophe Jaillet, Dr Silvio Cesare InfoSect]

  *) mod_dav: Reduce the amount of memory needed when doing PROPFIND's on large
     collections by improving the memory management. [Joe Orton, Ruediger Pluem]

  *) mod_proxy_http2: adding support for handling trailers in both directions.
     PR 63502. [Stefan Eissing]

  *) mod_proxy_http: forward 100-continue, and minimize race conditions when
     reusing backend connections. PR 60330. [Yann Ylavic, Jean-Frederic Clere]

  *) mod_proxy_balancer: Fix some HTML syntax issues.  [Christophe Jaillet]

  *) When using mod_status with the Event MPM, report the number of requests
     associated with an active connection in the "ACC" field. Previously
     zero was always reported with this MPM.  PR60647. [Eric Covener]

  *) mod_http2: remove the no longer existing h2_ngn_shed.c from Cmake.
     [Stefan Eissing]

  *) mod_proxy/ssl: Proxy SSL client certificate configuration and other proxy
     SSL configurations broken inside <Proxy> context.  PR 63430.
     [Ruediger Pluem, Yann Ylavic]

  *) mod_proxy: allow SSLProxyCheckPeer* usage for all proxy modules.
     PR 61857.  [Markus Gausling <markusgausling googlemail.com>, Yann Ylavic]

  *) mod_reqtimeout: Fix default rates missing (not applied) in 2.4.39.
     PR 63325. [Yann Ylavic]

  *) mod_info: Fix output of server settings for PIPE_BUF in mod_info in
     the rare case that PIPE_BUF is defined. [Rainer Jung]

  *) mod_md: Store permissions are enforced on file creation, enforcing restrictions in
     spite of umask. Fixes <https://github.com/icing/mod_md/issues/117>. [Stefan Eissing]

Changes with Apache 2.4.39

  *) SECURITY: CVE-2019-0197 (cve.mitre.org)
     mod_http2: fixes a possible crash when HTTP/2 was enabled for a http:
     host or H2Upgrade was enabled for h2 on a https: host. An Upgrade
     request from http/1.1 to http/2 that was not the first request on a
     connection could lead to a misconfiguration and crash. Servers that
     never enabled the h2 protocol or only enabled it for https: and
     did not set "H2Upgrade on" are unaffected by this issue.
     [Stefan Eissing]

  *) SECURITY: CVE-2019-0196 (cve.mitre.org)
     mod_http2: using fuzzed network input, the http/2 request
     handling could be made to access freed memory in string
     comparison when determining the method of a request and
     thus process the request incorrectly. [Stefan Eissing]

  *) SECURITY: CVE-2019-0211 (cve.mitre.org)
     MPMs unix: Fix a local privilege escalation vulnerability by not
     maintaining each child's listener bucket number in the scoreboard,
     preventing unprivileged code like scripts run by/on the server (e.g. via
     mod_php) from modifying it persistently to abuse the privileged main
     process.  [Charles Fol <folcharles gmail.com>, Yann Ylavic]

  *) SECURITY: CVE-2019-0217 (cve.mitre.org)
     mod_auth_digest: Fix a race condition checking user credentials which
     could allow a user with valid credentials to impersonate another,
     under a threaded MPM.  PR 63124.  [Simon Kappel <simon.kappel axis.com>]

  *) SECURITY: CVE-2019-0215 (cve.mitre.org)
     mod_ssl: Fix access control bypass for per-location/per-dir client
     certificate verification in TLSv1.3.

  *) SECURITY: CVE-2019-0220 (cve.mitre.org)
     Merge consecutive slashes in URL's. Opt-out with
     `MergeSlashes OFF`. [Eric Covener]

  *) mod_proxy/ssl: Cleanup per-request SSL configuration anytime a backend
     connection is recycled/reused to avoid a possible crash with some SSLProxy
     configurations in <Location> or <Proxy> context. PR 63256. [Yann Ylavic]

  *) mod_log_config: Support %{c}h for conn-hostname, %h for useragent_host
     PR 55348

  *) mod_socache_redis: Support for Redis as socache storage provider.

  *) core: new configuration option 'MergeSlashes on|off' that controls handling of
     multiple, consecutive slash ('/') characters in the path component of the request URL.
     [Eric Covener]
     
  *) mod_http2: when SSL renegotiation is inhibited and a 403 ErrorDocument is
     in play, the proper HTTP/2 stream reset did not trigger with H2_ERR_HTTP_1_1_REQUIRED.
     Fixed. [Michael Kaufmann] 

  *) mod_http2: new configuration directive: `H2Padding numbits` to control 
     padding of HTTP/2 payload frames. 'numbits' is a number from 0-8,
     controlling the range of padding bytes added to a frame. The actual number
     added is chosen randomly per frame. This applies to HEADERS, DATA and PUSH_PROMISE
     frames equally. The default continues to be 0, e.g. no padding. [Stefan Eissing] 
  
  *) mod_http2: ripping out all the h2_req_engine internal features now that mod_proxy_http2
     has no more need for it. Optional functions are still declared but no longer implemented.
     While previous mod_proxy_http2 will work with this, it is recommended to run the matching
     versions of both modules. [Stefan Eissing]
  
  *) mod_proxy_http2: changed mod_proxy_http2 implementation and fixed several bugs which
     resolve PR63170. The proxy module does now a single h2 request on the (reused)
     connection and returns. [Stefan Eissing]
  
  *) mod_http2/mod_proxy_http2: proxy_http2 checks correct master connection aborted status 
     to trigger immediate shutdown of backend connections. This is now always signalled
     by mod_http2 when the the session is being released. 
     proxy_http2 now only sends a PING frame to the backend when there is not already one
     in flight. [Stefan Eissing]

  *) mod_proxy_http2: fixed an issue where a proxy_http2 handler entered an infinite 
     loop when encountering certain errors on the backend connection. 
     See <https://bz.apache.org/bugzilla/show_bug.cgi?id=63170>. [Stefan Eissing]

  *) mod_http2: Configuration directives H2Push and H2Upgrade can now be specified per 
     Location/Directory, e.g. disabling PUSH for a specific set of resources. [Stefan Eissing]

  *) mod_http2: HEAD requests to some module such as mod_cgid caused the stream to
     terminate improperly and cause a HTTP/2 PROTOCOL_ERROR. 
     Fixes <https://github.com/icing/mod_h2/issues/167>. [Michael Kaufmann]

  *) http: Fix possible empty response with mod_ratelimit for HEAD requests.
     PR 63192. [Yann Ylavic]

  *) mod_cache_socache: Avoid reallocations and be safe with outgoing data
     lifetime. [Yann Ylavic]

  *) mod_http2: enable re-use of slave connections again. Fixed slave connection
     keepalives counter. [Stefan Eissing]

  *) mod_reqtimeout: Allow to configure (TLS-)handshake timeouts.
     PR 61310. [Yann Ylavic]

  *) core: Split out the ability to parse wildcard files and directories
     from the Include/IncludeOptional directives into a generic set of
     functions ap_dir_nofnmatch() and ap_dir_fnmatch(). [Graham Leggett]

  *) mod_proxy_wstunnel: Fix websocket proxy over UDS.
     PR 62932 <pavel dcmsys.com>

  *) mod_ssl: Don't unset FIPS mode on restart unless it's forced by
     configuration (SSLFIPS on) and not active by default in OpenSSL.
     PR 63136. [Yann Ylavic]

Changes with Apache 2.4.38

  *) SECURITY: CVE-2018-17199 (cve.mitre.org)
     mod_session: mod_session_cookie does not respect expiry time allowing
     sessions to be reused.  [Hank Ibell]

  *) SECURITY: CVE-2018-17189 (cve.mitre.org)
     mod_http2: fixes a DoS attack vector. By sending slow request bodies
     to resources not consuming them, httpd cleanup code occupies a server
     thread unnecessarily. This was changed to an immediate stream reset
     which discards all stream state and incoming data.  [Stefan Eissing]

  *) SECURITY: CVE-2019-0190 (cve.mitre.org)
     mod_ssl: Fix infinite loop triggered by a client-initiated
     renegotiation in TLSv1.2 (or earlier) with OpenSSL 1.1.1 and
     later.  PR 63052.  [Joe Orton]

  *) mod_ssl: Clear retry flag before aborting client-initiated renegotiation.
     PR 63052 [Joe Orton]

  *) mod_negotiation: Treat LanguagePriority as case-insensitive to match
     AddLanguage behavior and HTTP specification. PR 39730 [Christophe Jaillet]
  
  *) mod_md: incorrect behaviour when synchronizing ongoing ACME challenges
     have been fixed. [Michael Kaufmann, Stefan Eissing]
  
  *) mod_setenvif: We can have expressions that become true if a regex pattern
     in the expression does NOT match. In this case val is NULL
     and we should just set the value for the environment variable 
     like in the pattern case. [Ruediger Pluem]

  *) mod_session: Always decode session attributes early. [Hank Ibell]

  *) core: Incorrect values for environment variables are substituted when
     multiple environment variables are specified in a directive. [Hank Ibell]

  *) mod_rewrite: Only create the global mutex used by "RewriteMap prg:" when
     this type of map is present in the configuration.  PR62311.  
     [Hank Ibell <hwibell gmail.com>]

  *) mod_dav: Fix invalid Location header when a resource is created by
     passing an absolute URI on the request line [Jim Jagielski]

  *) mod_session_cookie: avoid duplicate Set-Cookie header in the response.
     [Emmanuel Dreyfus <manu@netbsd.org>, Luca Toscano]

  *) mod_ssl: clear *SSL errors before loading certificates and checking
     afterwards. Otherwise errors are reported when other SSL using modules
     are in play. Fixes PR 62880. [Michael Kaufmann]

  *) mod_ssl: Fix the error code returned in an error path of
     'ssl_io_filter_handshake()'. This messes-up error handling performed
     in 'ssl_io_filter_error()' [Yann Ylavic]

  *) mod_ssl: Fix $HTTPS definition for "SSLEngine optional" case, and fix
     authz provider so "Require ssl" works correctly in HTTP/2.
     PR 61519, 62654.  [Joe Orton, Stefan Eissing]

  *) mod_proxy: If ProxyPassReverse is used for reverse mapping of relative
     redirects, subsequent ProxyPassReverse statements, whether they are
     relative or absolute, may fail.  PR 60408.  [Peter Haworth <pmh1wheel gmail.com>]
  
  *) mod_lua: Now marked as a stable module [https://s.apache.org/Xnh1]

Changes with Apache 2.4.37

  *) mod_ssl: Fix HTTP/2 failures when using OpenSSL 1.1.1. [Rainer Jung]

  *) mod_ssl: Fix crash during SSL renegotiation with OptRenegotiate set,
     when client certificates are available from the original handshake
     but were originally not verified and should get verified now.
     This is a regression in 2.4.36 (unreleased). [Ruediger Pluem]

  *) mod_ssl: Correctly merge configurations that have client certificates set
     by SSLProxyMachineCertificate{File|Path}. [Ruediger Pluem]

Changes with Apache 2.4.36

  *) mod_brotli, mod_deflate: Restore the separate handling of 304 Not Modified
     responses. Regression introduced in 2.4.35.

  *) mod_proxy_scgi, mod_proxy_uwsgi: improve error handling when sending the
     body of the response. [Jim Jagielski]

  *) mpm_event: Stop issuing AH00484 "server reached MaxRequestWorkers..." when
     there are still idle threads available. When there are less idle threads than
     MinSpareThreads, issue new one-time message AH10159. Matches worker MPM.
     [Eric Covener]

  *) mod_http2: adding defensive code for stream EOS handling, in case the request handler
     missed to signal it the normal way (eos buckets). Addresses github issues 
     https://github.com/icing/mod_h2/issues/164, https://github.com/icing/mod_h2/issues/167
     and https://github.com/icing/mod_h2/issues/170. [Stefan Eissing] 

  *) ab: Add client certificate support.  PR 55774.  [Graham Leggett]

  *) ab: Disable printing temp key for OpenSSL before
     version 1.0.2. SSL_get_server_tmp_key is not available
     there. [Rainer Jung]

  *) mod_ssl: Fix a regression that the configuration settings for verify mode
     and verify depth were taken from the frontend connection in case of
     connections by the proxy to the backend. PR 62769. [Ruediger Pluem]

  *) MPMs: Initialize all runtime/asynchronous objects on a dedicated pool and
     before signals handling to avoid lifetime issues on restart or shutdown.
     PR 62658. [Yann Ylavic]

  *) mod_ssl: Add support for OpenSSL 1.1.1 and TLSv1.3.  TLSv1.3 has
     behavioural changes compared to v1.2 and earlier; client and
     configuration changes should be expected.  SSLCipherSuite is
     enhanced for TLSv1.3 ciphers, but applies at vhost level only.
     [Stefan Eissing, Yann Ylavic, Ruediger Pluem, Joe Orton]

  *) mod_auth_basic: Be less tolerant when parsing the credencial. Only spaces
     should be accepted after the authorization scheme. \t are also tolerated.
     [Christophe Jaillet]

  *) mod_socache_redis: New socache submodule provider to allow use
     of Redis as storage backend. [Jim Jagielski]

  *) mod_proxy_hcheck: Fix issues with interval determination. PR 62318
     [Jim Jagielski]

  *) mod_proxy_hcheck: Fix issues with TCP health checks. PR 61499
     [Dominik Stillhard <dominik.stillhard united-security-providers.ch>]

  *) mod_proxy_hcheck: take balancer's SSLProxy* directives into account.
     [Jim Jagielski]

  *) mod_status, mod_echo: Fix the display of client addresses.
    They were truncated to 31 characters which is not enough for IPv6 addresses.
    This is done by deprecating the use of the 'client' field and using
    the new 'client64' field in worker_score.
    PR 54848 [Bernhard Schmidt <berni birkenwald de>, Jim Jagielski]

Changes with Apache 2.4.35

  *) http: Enforce consistently no response body with both 204 and 304
     statuses.  [Yann Ylavic]

  *) mod_status: Cumulate CPU time of exited child processes in the
     "cu" and "cs" values. Add CPU time of the parent process to the
     "c" and "s" values.
     [Rainer Jung]

  *) mod_proxy: Improve the balancer member data shown in mod_status when
     "ProxyStatus" is "On": add "busy" count and show byte counts in
     auto mode always in units of kilobytes.  [Rainer Jung]

  *) mod_status: Add cumulated response duration time in milliseconds.
     [Rainer Jung]

  *) mod_status: Complete the data shown for async MPMs in "auto" mode.
     Added number of processes, number of stopping processes and number
     of busy and idle workers.  [Rainer Jung]

  *) mod_ratelimit: Don't interfere with "chunked" encoding, fixing regression
     introduced in 2.4.34.  PR 62568.  [Yann Ylavic]

  *) mod_proxy: Remove load order and link dependency between mod_lbmethod_*
     modules and mod_proxy. PR 62557. [Ruediger Pluem, William Rowe]

  *) Allow the argument to <IfFile>, <IfDefine>, <IfSection>, <IfDirective>,
     and <IfModule> to be quoted.  This is primarily for the benefit of
     <IfFile>. [Eric Covener]

  *) mod_watchdog: Correct some log messages.  [Rainer Jung]

  *) mod_md: When the last domain name from an MD is moved to another one,
     that now empty MD gets moved to the store archive. PR 62572. 
     [Stefan Eissing]

  *) mod_ssl: Fix merging of SSLOCSPOverrideResponder.  [Jeff Trawick,
     [Frank Meier <frank meier ergon.ch>]

  *) mod_proxy_balancer: Restore compatibility with APR 1.4.  [Joe Orton]

Changes with Apache 2.4.34

  *) SECURITY: CVE-2018-8011 (cve.mitre.org)
     mod_md: DoS via Coredumps on specially crafted requests

  *) SECURITY: CVE-2018-1333 (cve.mitre.org)
     mod_http2: DoS for HTTP/2 connections by specially crafted requests

  *) Introduce zh-cn and zh-tw (simplified and traditional Chinese) error
     document translations. [CodeingBoy, popcorner]

  *) event: avoid possible race conditions with modules on the child pool.
     [Stefan Fritsch]

  *) mod_proxy: Fix a corner case where the ProxyPassReverseCookieDomain or
     ProxyPassReverseCookiePath directive could fail to update correctly
     'domain=' or 'path=' in the 'Set-Cookie' header.  PR 61560.
     [Christophe Jaillet]

  *) mod_ratelimit: fix behavior when proxing content. PR 62362.
     [Luca Toscano, Yann Ylavic]

  *) core: Re-allow '_' (underscore) in hostnames.
     [Eric Covener]

  *) mod_authz_core: If several parameters are used in a AuthzProviderAlias
     directive, if these parameters are not enclosed in quotation mark, only
     the first one is handled. The other ones are silently ignored.
     Add a message to warn about such a spurious configuration.
     PR 62469 [Hank Ibell <hwibell gmail.com>, Christophe Jaillet]

  *) mod_md: improvements and bugfixes
     - MDNotifyCmd now takes additional parameter that are passed on to the called command.
     - ACME challenges have better checks for interference with other modules
     - ACME challenges are only handled for domains managed by the module, allowing
       other ACME clients to operate for other domains in the server.
     - better libressl integration

  *) mod_proxy_wstunnel: Add default schema ports for 'ws' and 'wss'.
     PR 62480. [Lubos Uhliarik <luhliari redhat.com>}

  *) logging: Some early logging-related startup messages could be lost
     when using syslog for the global ErrorLog. [Eric Covener]

  *) mod_cache: Handle case of an invalid Expires header value RFC compliant
     like the case of an Expires time in the past: allow to overwrite the
     non-caching decision using CacheStoreExpired and respect Cache-Control
     "max-age" and "s-maxage".  [Rainer Jung]

  *) mod_xml2enc: Fix forwarding of error metadata/responses. PR 62180.
     [Micha Lenk <micha lenk.info>, Yann Ylavic]

  *) mod_proxy_http: Fix response header thrown away after the previous one
     was considered too large and truncated. PR 62196. [Yann Ylavic]

  *) core: Add and handle AP_GETLINE_NOSPC_EOL flag for ap_getline() family
     of functions to consume the end of line when the buffer is exhausted.
     PR 62198. [Yann Ylavic]

  *) mod_proxy_http: Add new worker parameter 'responsefieldsize' to
     allow maximum HTTP response header size to be increased past 8192
     bytes.  PR 62199.  [Hank Ibell <hwibell gmail.com>]

  *) mod_ssl: Extend SSLOCSPEnable with mode 'leaf' that only checks the leaf
     of a certificate chain.  PR62112.
     [Ricardo Martin Camarero <rickyepoderi yahoo.es>]

  *) http: Fix small memory leak per request when handling persistent
     connections.  [Ruediger Pluem, Joe Orton]

  *) mod_proxy_html: Fix variable interpolation and memory allocation failure
     in ProxyHTMLURLMap.  PR 62344.  [Ewald Dieterich <ewald mailbox.org>]

  *) mod_remoteip: Fix RemoteIP{Trusted,Internal}ProxyList loading broken by 2.4.30.
     PR 62220.  [Chritophe Jaillet, Yann Ylavic]

  *) mod_remoteip: When overriding the useragent address from X-Forwarded-For,
     zero out what had been initialized as the connection-level port.  PR59931.
     [Hank Ibell <hwibell gmail.com>]

  *) core: In ONE_PROCESS/debug mode, cleanup everything when exiting.
     [Yann Ylavic]

  *) mod_proxy_balancer: Add hot spare member type and corresponding flag (R).
     Hot spare members are used as drop-in replacements for unusable workers
     in the same load balancer set. This differs from hot standbys which are
     only used when all workers in a set are unusable. PR 61140. [Jim Riggs]

  *) suexec: Add --enable-suexec-capabilites support on Linux, to use
     setuid/setgid capability bits rather than a setuid root binary.
     [Joe Orton]

  *) suexec: Add support for logging to syslog as an alternative to
     logging to a file; use --without-suexec-logfile --with-suexec-syslog.
     [Joe Orton]

  *) mod_ssl: Restore 2.4.29 behaviour in SSL vhost merging/enabling
     which broke some rare but previously-working configs.  [Joe Orton]

  *) core, log: improve sanity checks for the ErrorLog's syslog config, and
     explicitly allow only lowercase 'syslog' settings. PR 62102
     [Luca Toscano, Jim Riggs, Christophe Jaillet]

  *) mod_http2: accurate reporting of h2 data input/output per request via
     mod_logio. Fixes an issue where output sizes where counted n-times on
     reused slave connections.  [Stefan Eissing]
     See github issue: https://github.com/icing/mod_h2/issues/158

  *) mod_http2: Fix unnecessary timeout waits in case streams are aborted.
     [Stefan Eissing]

  *) mod_http2: restoring the v1.10.16 keepalive timeout behaviour of mod_http2.
     [Stefan Eissing]

  *) mod_proxy: Do not restrict the maximum pool size for backend connections
     any longer by the maximum number of threads per process and use a better
     default if mod_http2 is loaded.
     [Yann Ylavic, Ruediger Pluem, Stefan Eissing, Gregg Smith]

  *) mod_slotmem_shm: Add generation number to shm filename to fix races
     with graceful restarts. PRs 62044 and 62308.  [Jim Jagielski, Yann Ylavic]

  *) core: Preserve the original HTTP request method in the '%<m' LogFormat
     when an path-based ErrorDocument is used.  PR 62186.
     [Micha Lenk <micha lenk.info>]

  *) mod_remoteip: make proxy-protocol work on slave connections, e.g. in
     HTTP/2 requests.  [Stefan Eissing]
     See also https://github.com/roadrunner2/mod-proxy-protocol/issues/6

  *) mod_ssl: Fix merging of proxy SSL context outside <Proxy> sections,
     regression introduced in 2.4.30. PR 62232. [Rainer Jung, Yann Ylavic]

  *) mod_md: Fix compilation with OpenSSL before version 1.0.2.  [Rainer Jung]

  *) mod_dumpio: do nothing below log level TRACE7.  [Yann Ylavic]

  *) mod_remoteip: Restore compatibility with APR 1.4 (apr_sockaddr_is_wildcard).
     [Eric Covener]

  *) core: On ECBDIC platforms, some errors related to oversized headers
     may be misreported or be logged as ASCII escapes.  PR 62200
     [Hank Ibell <hwibell gmail.com>]

  *) mod_ssl: Fix cmake-based build.  PR 62266.  [Rainer Jung]

  *) core: Add <IfFile>, <IfDirective> and <IfSection> conditional
     section containers.  [Eric Covener, Joe Orton]

  *) rotatelogs: Add -D option to create parent directories.  PR 46669.
     [Philippe Lantin <plantin cobaltgroup.com>, Ben Reser, Rainer Jung]

Changes with Apache 2.4.33

  *) core: Fix request timeout logging and possible crash for error_log hooks.
     [Yann Ylavic]

  *) mod_slomem_shm: Fix failure to create balancers's slotmems in Windows MPM,
     where children processes need to attach them instead since they are owned
     by the parent process already.  [Yann Ylavic]

  *) ab: try all destination socket addresses returned by
     apr_sockaddr_info_get instead of failing on first one when not available.
     Needed for instance if localhost resolves to both ::1 and 127.0.0.1
     e.g. if both are in /etc/hosts.  [Jan Kaluza]

  *) ab: Use only one connection to determine working destination socket
     address.  [Jan Kaluza]

  *) ab: LibreSSL doesn't have or require Windows applink.c.  [Gregg L. Smith]

  *) htpasswd/htdigest: Disable support for bcrypt on EBCDIC platforms.
     apr-util's bcrypt implementation doesn't tolerate EBCDIC.  [Eric Covener]

  *) htpasswd/htdbm: report the right limit when get_password() overflows.
     [Yann Ylavic]

  *) htpasswd: Don't fail in -v mode if password file is unwritable.
     PR 61631.  [Joe Orton]

  *) htpasswd: don't point to (unused) stack memory on output
     to make static analysers happy.  PR 60634.
     [Yann Ylavic, reported by shqking and Zhenwei Zou]

Changes with Apache 2.4.32

  *) mod_access_compat: Fail if a comment is found in an Allow or Deny
     directive.  [Jan Kaluza]

  *) mod_authz_host: Ignore comments after "Require host", logging a
     warning, or logging an error if the line is otherwise empty.
     [Jan Kaluza, Joe Orton]

  *) rotatelogs: Fix expansion of %Z in localtime (-l) mode, and fix
     Y2K38 bug.  [Joe Orton]

  *) mod_ssl: Support SSL DN raw variable extraction without conversion
     to UTF-8, using _RAW suffix on variable names.  [Joe Orton]

  *) ab: Fix https:// connection failures (regression in 2.4.30); fix
     crash generating CSV output for large -n.  [Joe Orton, Jan Kaluza]

Changes with Apache 2.4.31 (not released)

  *) mod_proxy_fcgi: Add the support for mod_proxy's flushpackets and flushwait
     parameters. [Luca Toscano, Ruediger Pluem, Yann Ylavic]

  *) mod_ldap: Avoid possible crashes, hangs, and busy loops due to
     improper merging of the cache lock in vhost config.
     PR 43164 [Eric Covener]

  *) mpm_event: Do lingering close in worker(s).  [Yann Ylavic]

  *) mpm_queue: Put fdqueue code in common for MPMs event and worker.
     [Yann Ylavic]

Changes with Apache 2.4.30 (not released)

  *) SECURITY: CVE-2017-15710 (cve.mitre.org)
     Out of bound write in mod_authnz_ldap with AuthLDAPCharsetConfig enabled
     [Eric Covener, Luca Toscano, Yann Ylavic]

  *) SECURITY: CVE-2018-1283 (cve.mitre.org)
     mod_session: CGI-like applications that intend to read from mod_session's
     'SessionEnv ON' could be fooled into reading user-supplied data instead.
     [Yann Ylavic]

  *) SECURITY: CVE-2018-1303 (cve.mitre.org)
     mod_cache_socache: Fix request headers parsing to avoid a possible crash
     with specially crafted input data.  [Ruediger Pluem]

  *) SECURITY: CVE-2018-1301 (cve.mitre.org)
     core: Possible crash with excessively long HTTP request headers.
     Impractical to exploit with a production build and production LogLevel.
     [Yann Ylavic]

  *) SECURITY: CVE-2017-15715 (cve.mitre.org)
     core: Configure the regular expression engine to match '$' to the end of
     the input string only, excluding matching the end of any embedded
     newline characters. Behavior can be changed with new directive
     'RegexDefaultOptions'. [Yann Ylavic]

  *) SECURITY: CVE-2018-1312 (cve.mitre.org)
     mod_auth_digest: Fix generation of nonce values to prevent replay
     attacks across servers using a common Digest domain. This change
     may cause problems if used with round robin load balancers. PR 54637
     [Stefan Fritsch]

  *) SECURITY: CVE-2018-1302 (cve.mitre.org)
     mod_http2: Potential crash w/ mod_http2.
     [Stefan Eissing]

  *) mod_proxy: Worker schemes and hostnames which are too large are no
     longer fatal errors; it is logged and the truncated values are stored.
     [Jim Jagielski]

  *) mod_proxy: Allow setting options to globally defined balancer from
     ProxyPass used in VirtualHost. Balancers are now merged using the new
     merge_balancers method which merges the balancers options.  [Jan Kaluza]

  *) logresolve: Fix incorrect behavior or segfault if -c flag is used
     Fixes: https://bugs.debian.org/cgi-bin/bugreport.cgi?bug=823259
     [Stefan Fritsch]

  *) mod_remoteip: Add support for PROXY protocol (code donated by Cloudzilla).
     Add ability for PROXY protocol processing to be optional to donated code.
     See also: http://www.haproxy.org/download/1.5/doc/proxy-protocol.txt
     [Cloudzilla/roadrunner2@GitHub, Jim Jagielski, Daniel Ruggeri]

  *) mod_proxy, mod_ssl: Handle SSLProxy* directives in <Proxy> sections,
     allowing per backend TLS configuration.  [Yann Ylavic]

  *) mod_proxy_uwsgi: Add in UWSGI proxy (sub)module. [Roberto De Ioris,
     Jim Jagielski]

  *) mod_proxy_balancer,mod_slotmem_shm: Rework SHM reuse/deletion to not
     depend on the number of restarts (non-Unix systems) and preserve shared
     names as much as possible on configuration changes for SHMs and persisted
     files.  PR 62044.  [Yann Ylavic, Jim Jagielski]

  *) mod_http2: obsolete code removed, no more events on beam pool destruction,
     discourage content encoders on http2-status response (where they do not work).
     [Stefan Eissing]

  *) mpm_event: Let the listener thread do its maintenance job on resources
     shortage.  PR 61979.  [Yann Ylavic]

  *) mpm_event: Wakeup the listener to re-enable listening sockets.
     [Yann Ylavic]

  *) mod_ssl: The SSLCompression directive will now give an error if used
     with an OpenSSL build which does not support any compression methods.
     [Joe Orton]

  *) mpm_event,worker: Mask signals for threads created by modules in child
     init, so that they don't receive (implicitly) the ones meant for the MPM.
     PR 62009. [Armin Abfalterer <a.abfalterer gmail com>, Yann Ylavic]

  *) mod_md: new experimental, module for managing domains across virtual hosts,
     implementing the Let's Encrypt ACMEv1 protocol to signup and renew
     certificates. Please read the modules documentation for further instructions
     on how to use it. [Stefan Eissing]

  *) mod_proxy_html: skip documents shorter than 4 bytes
     PR 56286 [Micha Lenk <micha lenk info>]

  *) core, mpm_event: Avoid a small memory leak of the scoreboard handle, for
     the lifetime of the connection, each time it is processed by MPM event.
     [Yann Ylavic]

  *) mpm_event: Update scoreboard status for KeepAlive state.  [Yann Ylavic]

  *) mod_ldap: Fix a case where a full LDAP cache would continually fail to
     purge old entries and log AH01323. PR61891.
     [Hendrik Harms <hendrik.harms gmail.com>]

  *) mpm_event: close connections not reported as handled by any module to
     avoid losing track of them and leaking scoreboard entries.  PR 61551.
     [Yann Ylavic]

  *) core: A signal received while stopping could have crashed the main
     process.  PR 61558.  [Yann Ylavic]

  *) mod_ssl: support for mod_md added. [Stefan Eissing]

  *) mod_proxy_html: process parsed comments immediately.
     Fixes bug (seen in the wild when used with IBM's HTTPD bundle)
     where parsed comments may be lost. [Nick Kew]

  *) mod_proxy_html: introduce doctype for HTML 5 [Nick Kew]

  *) mod_proxy_html: fix typo-bug processing "strict" vs "transitional"
     HTML/XHTML.  PR 56457  [Nick Kew]

  *) mpm_event: avoid a very unlikely race condition between the listener and
     the workers when the latter fails to add a connection to the pollset.
     [Yann Ylavic]

  *) core: silently ignore a not existent file path when IncludeOptional
     is used. PR 57585. [Alberto Murillo Silva <powerbsd yahoo.com>, Luca Toscano]

  *) mod_macro: fix usability of globally defined macros in .htaccess files.
     PR 57525.  [Jose Kahan <jose w3.org>, Yann Ylavic]

  *) mod_rewrite, core: add the Vary header when a condition evaluates to true
     and the related RewriteRule is used in a Directory context
     (triggering an internal redirect). [Luca Toscano]

  *) ab: Make the TLS layer aware that the underlying socket is nonblocking,
     and use/handle POLLOUT where needed to avoid busy IOs and recover write
     errors when appropriate.  [Yann Ylavic]

  *) ab: Keep reading nonblocking to exhaust TCP or SSL buffers when previous
     read was incomplete (the SSL case can cause the next poll() to timeout
     since data are buffered already).  PR 61301 [Luca Toscano, Yann Ylavic]

  *) mod_http2: avoid unnecessary data retrieval for a trace log. Allow certain
     information retrievals on null bucket beams where it makes sense. [Stefan Eissing]

Changes with Apache 2.4.29

  *) mod_unique_id: Use output of the PRNG rather than IP address and
     pid, avoiding sleep() call and possible DNS issues at startup,
     plus improving randomness for IPv6-only hosts.  [Jan Kaluza]

  *) mod_rewrite, core: Avoid the 'Vary: Host' response header when HTTP_HOST
     is used in a condition that evaluates to true. PR 58231 [Luca Toscano, Yann Ylavic]

  *) mod_http2: v0.10.12, removed optimization for mutex handling in bucket
     beams that could lead to assertion failure in edge cases.
     [Stefan Eissing]

  *) mod_proxy: Fix regression for non decimal loadfactor parameter introduced
     in 2.4.28.  [Jim Jagielski]

  *) mod_authz_dbd: fix a segmentation fault if AuthzDBDQuery is not set.
     PR 61546.  [Lubos Uhliarik <luhliari redhat.com>]

  *) mod_rewrite: Add support for starting External Rewriting Programs
     as non-root user on UNIX systems by specifying username and group
     name as third argument of RewriteMap directive.  [Jan Kaluza]

  *) core: Rewrite the Content-Length filter to avoid excessive memory
     consumption. Chunked responses will be generated in more cases
     than in previous releases.  PR 61222.  [Joe Orton, Ruediger Pluem]

  *) mod_ssl: Fix SessionTicket callback return value, which does seem to
     matter with OpenSSL 1.1. [Yann Ylavic]

Changes with Apache 2.4.28

  *) SECURITY: CVE-2017-9798 (cve.mitre.org)
     Corrupted or freed memory access. <Limit[Except]> must now be used in the
     main configuration file (httpd.conf) to register HTTP methods before the
     .htaccess files.  [Yann Ylavic]

  *) event: Avoid possible blocking in the listener thread when shutting down
     connections. PR 60956.  [Yann Ylavic]

  *) mod_speling: Don't embed referer data in a link in error page.
     PR 38923 [Nick Kew]

  *) htdigest: prevent a buffer overflow when a string exceeds the allowed max
     length in a password file. PR 61511.
     [Luca Toscano, Hanno Böck <hanno hboeck de>]

  *) mod_proxy: loadfactor parameter can now be a decimal number (eg: 1.25).
     [Jim Jagielski]

  *) mod_proxy_wstunnel: Allow upgrade to any protocol dynamically.
     PR 61142.

  *) mod_watchdog/mod_proxy_hcheck: Time intervals can now be specified
     down to the millisecond. Supports 'mi' (minute), 'ms' (millisecond),
     's' (second) and 'hr' (hour!) time suffixes. [Jim Jagielski]

  *) mod_http2: Fix for stalling when more than 32KB are written to a
     suspended stream.  [Stefan Eissing]

  *) build: allow configuration without APR sources.  [Jacob Champion]

  *) mod_ssl, ab: Fix compatibility with LibreSSL.  PR 61184.
     [Bernard Spil <brnrd freebsd.org>, Michael Schlenker <msc contact.de>,
      Yann Ylavic]

  *) core/log: Support use of optional "tag" in syslog entries.
     PR 60525. [Ben Rubson <ben.rubson gmail.com>, Jim Jagielski]

  *) mod_proxy: Fix ProxyAddHeaders merging.  [Joe Orton]

  *) core: Disallow multiple Listen on the same IP:port when listener buckets
     are configured (ListenCoresBucketsRatio > 0), consistently with the single
     bucket case (default), thus avoiding the leak of the corresponding socket
     descriptors on graceful restart.  [Yann Ylavic]

  *) event: Avoid listener periodic wake ups by using the pollset wake-ability
     when available.  PR 57399.  [Yann Ylavic, Luca Toscano]

  *) mod_proxy_wstunnel: Fix detection of unresponded request which could have
     led to spurious HTTP 502 error messages sent on upgrade connections.
     PR 61283.  [Yann Ylavic]

Changes with Apache 2.4.27

  *) SECURITY: CVE-2017-9789 (cve.mitre.org)
     mod_http2: Read after free. When under stress, closing many connections,
     the HTTP/2 handling code would sometimes access memory after it has been
     freed, resulting in potentially erratic behaviour.
     [Stefan Eissing]

  *) SECURITY: CVE-2017-9788 (cve.mitre.org)
     mod_auth_digest: Uninitialized memory reflection.  The value placeholder
     in [Proxy-]Authorization headers type 'Digest' was not initialized or
     reset before or between successive key=value assignments.
     [William Rowe]

  *) COMPATIBILITY: mod_lua: Remove the undocumented exported 'apr_table'
     global variable when using Lua 5.2 or later. This was exported as a
     side effect from luaL_register, which is no longer supported as of
     Lua 5.2 which deprecates pollution of the global namespace.
     [Rainer Jung]

  *) COMPATIBILITY: mod_http2: Disable and give warning when using Prefork.
     The server will continue to run, but HTTP/2 will no longer be negotiated.
     [Stefan Eissing]

  *) COMPATIBILITY: mod_proxy_fcgi: Revert to 2.4.20 FCGI behavior for the
     default ProxyFCGIBackendType, fixing a regression with PHP-FPM. PR 61202.
     [Jacob Champion, Jim Jagielski]

  *) mod_lua: Improve compatibility with Lua 5.1, 5.2 and 5.3.
     PR58188, PR60831, PR61245. [Rainer Jung]

  *) mod_http2: Simplify ready queue, less memory and better performance. Update
     mod_http2 version to 1.10.7. [Stefan Eissing]

  *) Allow single-char field names inadvertently disallowed in 2.4.25.
     PR 61220. [Yann Ylavic]

  *) htpasswd / htdigest: Do not apply the strict permissions of the temporary
     passwd file to a possibly existing passwd file. PR 61240. [Ruediger Pluem]

  *) core: Avoid duplicate HEAD in Allow header.
     This is a regression in 2.4.24 (unreleased), 2.4.25 and 2.4.26.
     PR 61207. [Christophe Jaillet]

Changes with Apache 2.4.26

  *) SECURITY: CVE-2017-7679 (cve.mitre.org)
     mod_mime can read one byte past the end of a buffer when sending a
     malicious Content-Type response header.  [Yann Ylavic]

  *) SECURITY: CVE-2017-7668 (cve.mitre.org)
     The HTTP strict parsing changes added in 2.2.32 and 2.4.24 introduced a
     bug in token list parsing, which allows ap_find_token() to search past
     the end of its input string. By maliciously crafting a sequence of
     request headers, an attacker may be able to cause a segmentation fault,
     or to force ap_find_token() to return an incorrect value.
     [Jacob Champion]

  *) SECURITY: CVE-2017-7659 (cve.mitre.org)
     A maliciously constructed HTTP/2 request could cause mod_http2 to
     dereference a NULL pointer and crash the server process.

  *) SECURITY: CVE-2017-3169 (cve.mitre.org)
     mod_ssl may dereference a NULL pointer when third-party modules call
     ap_hook_process_connection() during an HTTP request to an HTTPS port.
     [Yann Ylavic]

  *) SECURITY: CVE-2017-3167 (cve.mitre.org)
     Use of the ap_get_basic_auth_pw() by third-party modules outside of the
     authentication phase may lead to authentication requirements being
     bypassed.
     [Emmanuel Dreyfus <manu netbsd.org>, Jacob Champion, Eric Covener]

  *) HTTP/2 support no longer tagged as "experimental" but is instead considered
     fully production ready.

  *) mod_http2: Fix for possible CPU busy loop introduced in v1.10.3 where a stream may keep
     the session in continuous check for state changes that never happen.
     [Stefan Eissing]

  *) mod_proxy_wstunnel: Add "upgrade" parameter to allow upgrade to other
     protocols.  [Jean-Frederic Clere]

  *) MPMs unix: Place signals handlers and helpers out of DSOs to avoid
     a possible crash if a signal is caught during (graceful) restart.
     PR 60487.  [Yann Ylavic]

  *) mod_rewrite: When a substitution is a fully qualified URL, and the
     scheme/host/port matches the current virtual host, stop interpreting the
     path component as a local path just because the first component of the
     path exists in the filesystem.  Adds RewriteOption "LegacyPrefixDocRoot"
     to revert to previous behavior. PR60009.
     [Hank Ibell <hwibell gmail.com>]

  *) core: ap_parse_form_data() URL-decoding doesn't work on EBCDIC
     platforms. PR61124. [Hank Ibell <hwibell gmail.com>]

  *) ab: enable option processing for setting a custom HTTP method also for
     non-SSL builds.  [Rainer Jung]

  *) core: EBCDIC fixes for interim responses with additional headers.
     [Eric Covener]

  *) mod_env: when processing a 'SetEnv' directive, warn if the environment
     variable name includes a '='. It is likely a configuration error.
     PR 60249 [Christophe Jaillet]

  *) Evaluate nested If/ElseIf/Else configuration blocks.
     [Luca Toscano, Jacob Champion]

  *) mod_rewrite: Add 'BNP' (backreferences-no-plus) flag to RewriteRule to
     allow spaces in backreferences to be encoded as %20 instead of '+'.
     [Eric Covener]

  *) mod_rewrite: Add the possibility to limit the escaping to specific
     characters in backreferences by listing them in the B flag.
     [Eric Covener]

  *) mod_substitute: Fix spurious AH01328 (Line too long) errors on EBCDIC
     systems.  [Eric Covener]

  *) mod_http2: fail requests without ERROR log in case we need to read interim
     responses and see only garbage. This can happen if proxied servers send
     data where none should be, e.g. a body for a HEAD request. [Stefan Eissing]

  *) mod_proxy_http2: adding support for Reverse Proxy Request headers.
     [Stefan Eissing]

  *) mod_http2: fixed possible deadlock that could occur when connections were
     terminated early with ongoing streams. Fixed possible hanger with timeout
     on race when connection considers itself idle. [Stefan Eissing]

  *) mod_http2: MaxKeepAliveRequests now limits the number of times a
     slave connection gets reused. [Stefan Eissing]

  *) mod_brotli: Add a new module for dynamic Brotli (RFC 7932) compression.
     [Evgeny Kotkov]

  *) mod_proxy_http2: Fixed bug in re-attempting proxy requests after
     connection error. Reliability of reconnect handling improved.
     [Stefan Eissing]

  *) mod_http2: better performance, eliminated need for nested locks and
     thread privates. Moving request setups from the main connection to the
     worker threads. Increase number of spare connections kept.
     [Stefan Eissing]

  *) mod_http2: input buffering and dynamic flow windows for increased
     throughput. Requires nghttp2 >= v1.5.0 features. Announced at startup
     in mod_http2 INFO log as feature 'DWINS'. [Stefan Eissing]

  *) mod_http2: h2 workers with improved scalability for better scheduling
     performance. There are H2MaxWorkers threads created at start and the
     number is kept constant for now. [Stefan Eissing]

  *) mod_http2: obsoleted option H2SessionExtraFiles, will be ignored and
     just log a warning. [Stefan Eissing]

  *) mod_autoindex: Add IndexOptions UseOldDateFormat to allow the date
     format from 2.2 in the Last Modified column. PR60846.
     [Hank Ibell <hwibell gmail.com>]

  *) core: Add %{REMOTE_PORT} to the expression parser. PR59938
     [Hank Ibell <hwibell gmail.com>]

  *) mod_cache: Fix a regression in 2.4.25 for the forward proxy case by
     computing and using the same entity key according to when the cache
     checks, loads and saves the request.
     PR 60577.  [Yann Ylavic]

  *) mod_proxy_hcheck: Don't validate timed out responses.  [Yann Ylavic]

  *) mod_proxy_hcheck: Ensure thread-safety when concurrent healthchecks are
     in use (ProxyHCTPsize > 0).  PR 60071.  [Yann Ylavic, Jim Jagielski]

  *) core: %{DOCUMENT_URI} used in nested SSI expressions should point to the
     URI originally requested by the user, not the nested documents URI. This
     restores the behavior of this variable to match the "legacy" SSI parser.
     PR60624. [Hank Ibell <hwibell gmail.com>]

  *) mod_proxy_fcgi: Add ProxyFCGISetEnvIf to fixup CGI environment
     variables just before invoking the FastCGI. [Eric Covener,
     Jacob Champion]

  *) mod_proxy_fcgi: Return to 2.4.20-and-earlier behavior of leaving
     a "proxy:fcgi://" prefix in the SCRIPT_FILENAME environment variable by
     default.  Add ProxyFCGIBackendType to allow the type of backend to be
     specified so these kinds of fixups can be restored without impacting
     FPM. PR60576 [Eric Covener, Jim Jagielski]

  *) mod_ssl: work around leaks on (graceful) restart. [Yann Ylavic]

  *) mod_ssl: Add support for OpenSSL 1.1.0. [Rainer Jung]

  *) Don't set SO_REUSEPORT unless ListenCoresBucketsRatio is greater
     than zero.  [Eric Covener]

  *) mod_http2: moving session cleanup to pre_close hook to avoid races with
     modules already shut down and slave connections still operating.
     [Stefan Eissing]

  *) mod_lua: Support for Lua 5.3

  *) mod_proxy_http2: support for ProxyPreserverHost directive. [Stefan Eissing]

  *) mod_http2: fix for crash when running out of memory.
     [Robert Swiecki <robert swiecki.net>, Stefan Eissing]

  *) mod_proxy_fcgi: Return HTTP 504 rather than 503 in case of proxy timeout.
     [Luca Toscano]

  *) mod_http2: not counting file buckets again stream max buffer limits.
     Effectively transferring static files in one step from slave to master
     connection. [Stefan Eissing]

  *) mod_http2: comforting ap_check_pipeline() on slave connections
     to facilitate reuse (see https://github.com/icing/mod_h2/issues/128).
     [Stefan Eissing, reported by Armin Abfalterer]

  *) mod_http2: http/2 streams now with state handling/transitions as defined
     in RFC7540. Stream cleanup/connection shutdown reworked to become easier
     to understand/maintain/debug. Added many asserts on state and cleanup
     transitions. [Stefan Eissing]

  *) mod_auth_digest: Use an anonymous shared memory segment by default,
     preventing startup failure after unclean shutdown.  PR 54622.
     [Jan Kaluza]

  *) mod_filter: Fix AddOutputFilterByType with non-content-level filters.
     PR 58856. [Micha Lenk <micha lenk.info>]

  *) mod_watchdog: Fix semaphore leak over restarts.  [Jim Jagielski]

  *) mod_http2: regression fix on PR 59348, on graceful restart, ongoing
     streams are finished normally before the final GOAWAY is sent.
     [Stefan Eissing, <slavko gmail.com>]

  *) mod_proxy: Allow the per-request environment variable "no-proxy" to
     be used as an alternative to ProxyPass /path !. This is primarily
     to set exceptions for ProxyPass specified in <Location> context.
     Use SetEnvIf, not SetEnv. PR 60458.  [Eric Covener]

  *) mod_http2: fixes PR60599, sending proper response for conditional requests
     answered by mod_cache. [Jeff Wheelhouse, Stefan Eissing]

  *) mod_http2: rework of stream resource cleanup to avoid a crash in a close
     of a lingering connection. Prohibit special file bucket beaming for
     shared buckets. Files sent in stream output now use the stream pool
     as read buffer, reducing memory footprint of connections.
     [Yann Ylavic, Stefan Eissing]

  *) mod_proxy_fcgi, mod_fcgid: Fix crashes in ap_fcgi_encoded_env_len() when
     modules add empty environment variables to the request. PR 60275.
     [<alex2grad AT gmail.com>]

  *) mod_http2: fix for possible page fault when stream is resumed during
     session shutdown. [sidney-j-r-m (github)]

  *) mod_http2: fix for h2 session ignoring new responses while already
     open streams continue to have data available. [Stefan Eissing]

  *) mod_http2: adding support for MergeTrailers directive. [Stefan Eissing]

  *) mod_http2: limiting DATA frame sizes by TLS record sizes in use on the
     connection. Flushing outgoing frames earlier. [Stefan Eissing]

  *) mod_http2: cleanup beamer registry on server reload.  PR 60510.
     [Pavel Mateja <pavel verotel.cz>, Stefan Eissing]

  *) mod_proxy_{ajp,fcgi}: Fix a possible crash when reusing an established
     backend connection, happening with LogLevel trace2 or higher configured,
     or at any log level with compilers not detected as C99 compliant (e.g.
     MSVC on Windows).  [Yann Ylavic]

  *) mod_ext_filter: Don't interfere with "error buckets" issued by other
     modules. PR 60375.  [Eric Covener, Lubos Uhliarik]

  *) mod_http2: fixes https://github.com/icing/mod_h2/issues/126 e.g. beam
     bucket lifetime handling when data is sent over temporary pools.
     [Stefan Eissing]

Changes with Apache 2.4.25

  *) Fix some build issues related to various modules.
     [Rainer Jung]

Changes with Apache 2.4.24 (not released)

  *) SECURITY: CVE-2016-8740 (cve.mitre.org)
     mod_http2: Mitigate DoS memory exhaustion via endless
     CONTINUATION frames.
     [Naveen Tiwari <naveen.tiwari@asu.edu> and CDF/SEFCOM at Arizona State
     University, Stefan Eissing]

  *) SECURITY: CVE-2016-2161 (cve.mitre.org)
     mod_auth_digest: Prevent segfaults during client entry allocation when
     the shared memory space is exhausted.
     [Maksim Malyutin <m.malyutin dsec.ru>, Eric Covener, Jacob Champion]

  *) SECURITY: CVE-2016-0736 (cve.mitre.org)
     mod_session_crypto: Authenticate the session data/cookie with a
     MAC (SipHash) to prevent deciphering or tampering with a padding
     oracle attack.  [Yann Ylavic, Colm MacCarthaigh]

  *) SECURITY: CVE-2016-8743 (cve.mitre.org)
     Enforce HTTP request grammar corresponding to RFC7230 for request lines
     and request headers, to prevent response splitting and cache pollution by
     malicious clients or downstream proxies. [William Rowe, Stefan Fritsch]

  *) Validate HTTP response header grammar defined by RFC7230, resulting
     in a 500 error in the event that invalid response header contents are
     detected when serving the response, to avoid response splitting and cache
     pollution by malicious clients, upstream servers or faulty modules.
     [Stefan Fritsch, Eric Covener, Yann Ylavic]

  *) core: Mitigate [f]cgi CVE-2016-5387 "httpoxy" issues.
     [Dominic Scheirlinck <dominic vendhq.com>, Yann Ylavic]

  *) mod_rewrite: Limit runaway memory use by short circuiting some kinds of
     looping RewriteRules when the local path significantly exceeds
     LimitRequestLine.  PR 60478. [Jeff Wheelhouse <apache wheelhouse.org>]

  *) mod_ratelimit: Allow for initial "burst" amount at full speed before
     throttling: PR 60145 [Andy Valencia <ajv-etradanalhos vsta.org>,
     Jim Jagielski]

  *) mod_socache_memcache: Provide memcache stats to mod_status.
     [Jim Jagielski]

  *) mod_file_cache: mod_file_cache should be able to serve files that
     haven't had a Content-Type set via e.g. mod_mime. [Eric Covener]

  *) http_filters: Fix potential looping in new check_headers() due to new
     pattern of ap_die() from http header filter. Explicitly clear the
     previous headers and body.

  *) core: Drop Content-Length header and message-body from HTTP 204 responses.
     PR 51350 [Luca Toscano]

  *) mod_proxy: Honor a server scoped ProxyPass exception when ProxyPass is
     configured in <Location>, like in 2.2. PR 60458.
     [Eric Covener]

  *) mod_lua: Fix default value of LuaInherit directive. It should be
     'parent-first' instead of 'none', as per documentation.  PR 60419
     [Christophe Jaillet]

  *) core: New directive HttpProtocolOptions to control httpd enforcement
     of various RFC7230 requirements. [Stefan Fritsch, William Rowe]

  *) core: Permit unencoded ';' characters to appear in proxy requests and
     Location: response headers. Corresponds to modern browser behavior.
     [William Rowe]

  *) core: ap_rgetline_core now pulls from r->proto_input_filters.

  *) core: Correctly parse an IPv6 literal host specification in an absolute
     URL in the request line. [Stefan Fritsch]

  *) core: New directive RegisterHttpMethod for registering non-standard
     HTTP methods. [Stefan Fritsch]

  *) mod_socache_memcache: Pass expiration time through to memcached. PR 55445.
     [Faidon Liambotis <paravoid debian.org>, Joe Orton]

  *) mod_cache: Use the actual URI path and query-string for identifying the
     cached entity (key), such that rewrites are taken into account when
     running afterwards (CacheQuickHandler off).  PR 21935.  [Yann Ylavic]

  *) mod_http2: new directive 'H2EarlyHints' to enable sending of HTTP status
     103 interim responses. Disabled by default. [Stefan Eissing]

  *) mod_ssl: Fix quick renegotiation (OptRenegotiaton) with no intermediate
     in the client certificate chain.  PR 55786.  [Yann Ylavic]

  *) event: Allow to use the whole allocated scoreboard (up to ServerLimit
     slots) to avoid scoreboard full errors when some processes are finishing
     gracefully. Also, make gracefully finishing processes close all
     keep-alive connections. PR 53555. [Stefan Fritsch]

  *) mpm_event: Don't take over scoreboard slots from gracefully finishing
     threads. [Stefan Fritsch]

  *) mpm_event: Free memory earlier when shutting down processes.
     [Stefan Fritsch]

  *) mod_status: Display the process slot number in the async connection
     overview. [Stefan Fritsch]

  *) mod_dir: Responses that go through "FallbackResource" might appear to
     hang due to unterminated chunked encoding. PR58292. [Eric Covener]

  *) mod_dav: Fix a potential cause of unbounded memory usage or incorrect
     behavior in a routine that sends <DAV:response>'s to the output filters.
     [Evgeny Kotkov]

  *) mod_http2: new directive 'H2PushResource' to enable early pushes before
     processing of the main request starts. Resources are announced to the
     client in Link headers on a 103 early hint response.
     All responses with status code <400 are inspected for Link header and
     trigger pushes accordingly. 304 still does prevent pushes.
     'H2PushResource' can mark resources as 'critical' which gives them higher
     priority than the main resource. This leads to preferred scheduling for
     processing and, when content is available, will send it first. 'critical'
     is also recognized on Link headers. [Stefan Eissing]

  *) mod_proxy_http2: uris in Link headers are now mapped back to a suitable
     local url when available. Relative uris with an absolute path are mapped
     as well. This makes reverse proxy mapping available for resources
     announced in this header.
     With 103 interim responses being forwarded to the main client connection,
     this effectively allows early pushing of resources by a reverse proxied
     backend server. [Stefan Eissing]

  *) mod_proxy_http2: adding support for newly proposed 103 status code.
     [Stefan Eissing]

  *) mpm_unix: Apache fails to start if previously crashed then restarted with
     the same PID (e.g. in container).  PR 60261.
     [Val <valentin.bremond gmail.com>, Yann Ylavic]

  *) mod_http2: unannounced and multiple interim responses (status code < 200)
     are parsed and forwarded to client until a final response arrives.
     [Stefan Eissing]

  *) mod_proxy_http2: improved robustness when main connection is closed early
     by resetting all ongoing streams against the backend.
     [Stefan Eissing]

  *) mod_http2: allocators from slave connections are released earlier,
     resulting in less overall memory use on busy, long lived connections.
     [Stefan Eissing]

  *) mod_remoteip: Pick up where we left off during a subrequest rather
     than running with the modified XFF but original TCP address.
     PR 49839/PR 60251

  *) http: Respond with "408 Request Timeout" when a timeout occurs while
     reading the request body.  [Yann Ylavic]

  *) mod_http2: connection shutdown revisited: corrected edge cases on
     shutting down ongoing streams, changed log warnings to be less noisy
     when waiting on long running tasks. [Stefan Eissing]

  *) mod_http2: changed all AP_DEBUG_ASSERT to ap_assert to have them
     available also in normal deployments. [Stefan Eissing]

  *) mod_http2/mod_proxy_http2: 100-continue handling now properly implemented
     up to the backend. Reused HTTP/2 proxy connections with more than a second
     not used will block request bodies until a PING answer is received.
     Requests headers are not delayed by this, since they are repeatable in
     case of failure. This greatly increases robustness, especially with
     busy server and/or low keepalive connections. [Stefan Eissing]

  *) mod_proxy_http2: fixed duplicate symbols with mod_http2.
     [Stefan Eissing]

  *) mod_http2: rewrite of how responses and trailers are transferred between
     master and slave connection. Reduction of internal states for tasks
     and streams, stability. Heuristic id generation for slave connections
     to better keep promise of connection ids unique at given point int time.
     Fix for mod_cgid interop in high load situations.
     Fix for handling of incoming trailers when no request body is sent.
     [Stefan Eissing]

  *) mod_http2: fix suspended handling for streams. Output could become
     blocked in rare cases. [Stefan Eissing]

  *) mpm_winnt: Prevent a denial of service when the 'data' AcceptFilter is in
     use by replacing it with the 'connect' filter. PR 59970. [Jacob Champion]

  *) mod_cgid: Resolve a case where a short CGI response causes a subsequent
     CGI to be killed prematurely, resulting in a truncated subsequent
     response. [Eric Covener]

  *) mod_proxy_hcheck: Set health check URI and expression correctly for health
     check worker. PR 60038 [zdeno <zdeno@scnet.sk>]

  *) mod_http2: if configured with nghttp2 1.14.0 and onward, invalid request
     headers will immediately reset the stream with a PROTOCOL error. Feature
     logged by module on startup as 'INVHD' in info message.
     [Stefan Eissing]

  *) mod_http2: fixed handling of stream buffers during shutdown.
     [Stefan Eissing]

  *) mod_reqtimeout: Fix body timeout disabling for CONNECT requests to avoid
     triggering mod_proxy_connect's AH01018 once the tunnel is established.
     [Yann Ylavic]

  *) ab: Set the Server Name Indication (SNI) extension on outgoing TLS
     connections (unless -I is specified), according to the Host header (if
     any) or the requested URL's hostname otherwise.  [Yann Ylavic]

  *) mod_proxy_fcgi: avoid loops when ProxyErrorOverride is enabled
     and the error documents are proxied. PR 55415. [Luca Toscano]

  *) mod_proxy_fcgi: read the whole FCGI response even when the content
     has not been modified (HTTP 304) or in case of a precondition failure
     (HTTP 412) to avoid subsequent bogus reads and confusing
     error messages logged. [Luca Toscano]

  *) mod_http2: h2 status resource follows latest draft, see
     http://www.ietf.org/id/draft-benfield-http2-debug-state-01.txt
     [Stefan Eissing]

  *) mod_http2: handling graceful shutdown gracefully, e.g. handling existing
     streams to the end. [Stefan Eissing]

  *) mod_proxy_{http,ajp,fcgi}: don't reuse backend connections with data
     available before the request is sent.  PR 57832.  [Yann Ylavic]

  *) mod_proxy_balancer: Prevent redirect loops between workers within a
     balancer by limiting the number of redirects to the number balancer
     members. PR 59864 [Ruediger Pluem]

  *) mod_proxy: Correctly consider error response codes by the backend when
     processing failonstatus. PR 59869 [Ruediger Pluem]

  *) mod_dav: Add dav_get_provider_name() function to obtain the name
     of the provider from mod_dav.  [Graham Leggett]

  *) mod_dav: Add support for childtags to dav_error.
     [Jari Urpalainen <jari.urpalainen nokia.com>]

  *) mod_proxy_fcgi: Fix 2.4.23 breakage for mod_rewrite per-dir and query
     string showing up in SCRIPT_FILENAME. PR59815

  *) mod_include: Fix a potential memory misuse while evaluating expressions.
     PR59844. [Eric Covener]

  *) mod_http2: new H2CopyFiles directive that changes treatment of file
     handles in responses. Necessary in order to fix broken lifetime handling
     in modules such as mod_wsgi.

  *) mod_http2: removing timeouts on master connection while requests are
     being processed. Requests may timeout, but the master only times out when
     no more requests are active. [Stefan Eissing]

  *) mod_http2: fixes connection flush when answering SETTINGS without any
     stream open. [Moto Ishizawa <@summerwind>, Stefan Eissing]

Changes with Apache 2.4.23

  *) mod_ssl: reset client-verify state of ssl when aborting renegotiations.
     [Erki Aring <erki@example.ee>, Stefan Eissing]

  *) mod_sed: Fix 'x' command processing. [Christophe Jaillet]

  *) configure: Fix ./configure edge-case failures around dependencies
     of mod_proxy_hcheck. [William Rowe, Ruediger Pluem, Jeff Trawick]

Changes with Apache 2.4.22

  *) mod_http2: fix for request abort when connections drops, introduced in
     1.5.8

Changes with Apache 2.4.21

  *) core: Added support for HTTP code 451. PR 58985.
     [Yehuda Katz <yehuda ymkatz.net>, Jim Jagielski]

  *) ab: Use caseless matching for HTTP tokens (e.g. content-length). PR 59111.
     [Yann Ylavic]

  *) mod_http2: more rigid error handling in DATA frame assembly, leading
     to deterministic connection errors if assembly fails.
     [Stefan Eissing, Pal Nilsen <https://github.com/maedox>]

  *) abs: Include OPENSSL_Applink when compiling on Windows, to resolve
     failures under Visual Studio 2015 and other mismatched MSVCRT flavors.
     PR59630 [Jan Ehrhardt <phpdev ehrhardt.nl>]

  *) mod_ssl: Add "no_crl_for_cert_ok" flag to SSLCARevocationCheck directive
     to opt-in previous behaviour (2.2) with CRLs verification when checking
     certificate(s) with no corresponding CRL.  [Yann Ylavic]

  *) mpm_event, mpm_worker: Fix computation of MinSpareThreads' lower bound
     according the number of listeners buckets.  [Yann Ylavic]

  *) Add ap_cstr_casecmp[n]() - placeholder of apr_cstr_casecmp[n] functions
     for case-insensitive C/POSIX-locale token comparison.
     [Jim Jagielski, William Rowe, Yann Ylavic, Branko Čibej]

  *) mod_userdir: Constify and save a few bytes in the conf pool when
     parsing the "UserDir" directive. [Christophe Jaillet]

  *) mod_cache: Fix (max-stale with no '=') and enforce (check
     integers after '=') Cache-Control header parsing.
     [Christophe Jaillet]

  *) core: Add -DDUMP_INCLUDES configtest option to show the tree
     of Included configuration files.
     [Jacob Champion <champion.pxi gmail.com>]

  *) mod_proxy_fcgi: Avoid passing a filename of proxy:fcgi:// as
     SCRIPT_FILENAME to a FastCGI server. PR59618.
     [Jacob Champion <champion.pxi gmail.com>]

  *) mod_dav: Add dav_get_provider_name() function to obtain the name
     of the provider from mod_dav.
     [Jari Urpalainen <jari.urpalainen nokia.com>]

  *) mod_proxy_http2: properly care for HTTP2 flow control of the frontend
     connection is HTTP/1.1. [Patch supplied by Evgeny Kotkov]

  *) mod_http2: improved cleanup of connection/streams/tasks to always
     have deterministic order regardless of event initiating it. Addresses
     reported crashes due to memory read after free issues.
     [Stefan Eissing]

  *) mod_ssl: Correct the interaction between SSLProxyCheckPeerCN and newer
     SSLProxyCheckPeerName directives since release 2.4.5, such that disabling
     either disables both, and that enabling either triggers the new, more
     comprehensive SSLProxyCheckPeerName behavior. Only a single configuration
     remains to enable the legacy behavior, which is to explicitly disable
     SSLProxyCheckPeerName, and enable SSLProxyCheckPeerCN. [William Rowe]

  *) mod_include: add the <!--#comment ...> syntax in order to include comments
     in a SSI file. [Christophe Jaillet based on a suggestion from Rob]

  *) mod_http2: improved event handling for suspended streams, responses
     and window updates. [Stefan Eissing]

  *) mod_proxy_hcheck: Provide for dynamic background health
     checks on reverse proxies associated with BalancerMember
     workers. [Jim Jagielski]

  *) mod_http2: Fix async write issue that led to selection of wrong timeout
     vs. keepalive timeout selection for idle sessions. [Stefan Eissing]

  *) mod_http2: checking LimitRequestLine, LimitRequestFields and
     LimitRequestFieldSize configurated values for incoming streams. Returning
     HTTP status 431 for too long/many headers fields and 414 for a too long
     pseudo header. [Stefan Eissing]

  *) mod_http2: tracking conn_rec->current_thread on slave connections, so
     that mod_lua finds the correct one. Fixes PR 59542. [Stefan Eissing]

  *) mod_proxy_http2: new experimental http2 proxy module for h2: and h2c: proxy
     urls. Part of the httpd mod_proxy framework, common settings apply.
     Requests from the same HTTP/2 frontend connection against the same backend
     are aggregated on a single connection.
     [Stefan Eissing]

  *) mod_http2: slave connections have conn_rec->aborted flag set when a stream
     has been reset by the client. [Stefan Eissing]

  *) mod_http2: merge of some 2.4.x adaptions re filters on slave connections.
     Small fixes in bucket beams when forwarding file buckets. Output handling
     on master connection uses less FLUSH and passes automatically when more
     than half of H2StreamMaxMemSize bytes have accumulated.
     Workaround for http: when forwarding partial file buckets to keep the
     output filter from closing these too early. [Stefan Eissing]

  *) mod_http2: elimination of fixed master connection buffer for TLS
     connections. New scratch bucket handling optimized for TLS write sizes.
     File bucket data read directly into scratch buffers, avoiding one
     copy. Non-TLS connections continue to pass buckets unchanged to the core
     filters to allow sendfile() usage. [Stefan Eissing]

  *) mod_http2/mod_proxy_http2: h2_request.c is no longer shared between these
     modules. This simplifies building on platforms such as Windows, as module
     reference used in logging is now clear. [Stefan Eissing]

  *) Scoreboard: Fix a regression in 2.4.20 that causes wrong request data
     to be displayed on the status page. PR 59333. [Yann Ylavic, William Rowe]

  *) mod_http2: fixed a bug that caused mod_proxy_http2 to be called for window
     updates on requests it had already reported done. Added synchronization
     on early connection/stream close that lets ongoing requests safely drain
     their input filters.
     [Stefan Eissing]

  *) mod_http2: scoreboard updates that summarize the h2 session (and replace
     the last request information) will only happen when the session is idle or
     in shutdown/done phase. [Stefan Eissing]

  *) mod_http2: new "bucket beam" technology to transport buckets across
     threads without buffer copy. Delaying response start until flush or
     enough body data has been accumulated. Overall significantly smaller
     memory footprint. [Stefan Eissing]

  *) core: New CGIVar directive can configure REQUEST_URI to represent the
     current URI being processed instead of always the original request.
     [Jeff Trawick]

  *) scoreboard/status: Restore behavior of showing workers' previous Client,
     VHost and Request values when idle, like in 2.4.18 and earlier.

  *) mod_http2: r->protocol changed to "HTTP/2.0" (was "HTTP/2") as this will
     give expected syntax in CGI's SERVER_PROTOCOL is more compatible with
     existing major/minor handling. Fixes PR 59313.

  *) mod_http2: disabling mmap for file buckets transport due to segmenation
     faults when files change on the fly.

Changes with Apache 2.4.20

  *) SECURITY: CVE-2016-1546 (cve.mitre.org)
     mod_http2: restricting number of concurrent stream workers per connection
     if client is slow.

  *) core: Do not read .htaccess if AllowOverride and AllowOverrideList
     are "None". PR 58528.
     [Michael Schlenker <msc contact.de, Ruediger Pluem, Daniel Ruggeri]

  *) mod_proxy_express: Fix possible use of DB handle after close.  PR 59230.
     [Petr <pgajdos suse.cz>]

  *) core/util_script: relax alphanumeric filter of environment variable names
     on Windows to allow '(' and ')' for passing PROGRAMFILES(X86) et.al.
     unadulterated in 64 bit versions of Windows. PR 46751.
     [John <john leineweb de>]

  *) mod_http2: incrementing keepalives on each request started so that logging
     %k gives increasing numbers per master http2 connection.
     New documented variables in env, usable in custom log formats: H2_PUSH,
     H2_PUSHED, H2_PUSHED_ON, H2_STREAM_ID and H2_STREAM_TAG.
     [Stefan Eissing]

  *) mod_http2: more efficient passing of response bodies with less contention
     and file bucket forwarding. [Stefan Eissing]

  *) mod_http2: fix for missing score board updates on request count, fix for
     memory leak on slave connection reuse. [Stefan Eissing]

  *) mod_http2: Fix build on Windows from dsp files.
     [Stefan Eissing]

Changes with Apache 2.4.19

  *) mod_ssl: Add missing Upgrade/Connection headers in case of TRACE or
     OPTIONS * requests. PR 58688. [William Rowe]

  *) mod_include: Add variable DOCUMENT_ARGS, with the arguments to the
     request for the SSI document.  [Jeff Trawick]

  *) mod_authz_host: Add a new "forward-dns" authorization type, not relying on
     reverse DNS lookups.  [Fabien]

  *) mod_proxy_http2: new experimental http2 proxy module for h2: and h2c: proxy
     urls. Uses backend connections for concurrent requests if frontend
     connection is http2 as well.
     [Stefan Eissing]

  *) mod_ssl: Add hooks to allow other modules to perform processing at
     several stages of initialization and connection handling.  See
     mod_ssl_openssl.h.  [Jeff Trawick]

  *) mod_http2: disabling PUSH when client sends GOAWAY. Slave connections are
     reused for several requests, improved performance and better memory use.
     [Stefan Eissing]

  *) mod_rewrite: Don't implicitly URL-escape the original query string
     when no substitution has changed it (like PR50447 but server context)
     [Evgeny Kotkov <evgeny.kotkov visualsvn.com>]

  *) mod_http2: fixes problem with wrong lifetime of file buckets on main
     connection. [Stefan Eissing]

  *) mod_http2: fixes incorrect denial of requests without :authority header.
     [Stefan Eissing]

  *) mod_reqtimeout: Prevent long response times from triggering a timeout once
     the request has been fully read.  PR 59045.  [Yann Ylavic]

  *) ap_expr: expression support for variable HTTP2=on|off. [Stefan Eissing]

  *) mod_http2: give control to async mpm for keepalive timeouts only when
     no streams are open and even if only after 1 sec delay. Under load, event
     mpm discards connections otherwise too quickly. [Stefan Eissing]

  *) mod_ssl: Don't lose track of the SSL context if an unlikely failure occurs
     in ssl_init_ssl_connection().  [Graham Leggett]

  *) mod_rewrite: Add QSL|qslast flag to allow rewrites to files with
     literal question marks in their names. PR 58777. [Eric Covener]

  *) event: use pre_connection hook to properly initialize connection state for
     slave connections. use protocol_switch hook to initialize server config
     early based on SNI selected vhost.
     [Stefan Eissing]

  *) hostname: Test and log useragent_host per-request across various modules,
     including the scoreboard, expression and rewrite engines, setenvif,
     authz_host, access_compat, custom logging, ssl and REMOTE_HOST variables.
     PR55348  [William Rowe]

  *) core: Track the useragent_host per-request when mod_remoteip or similar
     modules track a per-request useragent_ip.  Modules should be updated
     to inquire for ap_get_useragent_host() in place of ap_get_remote_host().
     [William Rowe]

  *) core: fix a bug in <UnDefine ...> directive processing. When used, the last
     <Define...>'ed variable was also withdrawn. PR 59019
     [Christophe Jaillet]

  *) mod_http2: Accept-Encoding is, when present on the initiating request,
     added to push promises. This lets compressed content work in pushes.
     by the client. [Stefan Eissing]

  *) mod_http2: fixed possible read after free when streams were cancelled early
     by the client. [Stefan Eissing]

  *) mod_http2: fixed possible deadlock during connection shutdown. Thanks to
     @FrankStolle for reporting and getting the necessary data.
     [Stefan Eissing]

  *) mod_http2: fixed apr_uint64_t formatting in a log statement to user proper
     APR def, thanks to @Sp1l.

  *) mod_http2: number of worker threads allowed to a connection is adjusting
     dynamically. Starting with 4, the number is doubled when streams can be
     served without block on http/2 connection flow. The number is halfed, when
     the server has to wait on client flow control grants.
     This can happen with a maximum frequency of 5 times per second.
     When a connection occupies too many workers, repeatable requests
     (GET/HEAD/OPTIONS) are cancelled and placed back in the queue. Should that
     not suffice and a stream is busy longer than the server timeout, the
     connection will be aborted with error code ENHANCE_YOUR_CALM.
     This does *not* limit the number of streams a client may open, rather the
     number of server threads a connection might use.
     [Stefan Eissing]

  *) mod_http2: allowing link header to specify multiple "rel" values,
     space-separated inside a quoted string. Prohibiting push when Link
     parameter "nopush" is present.
     [Stefan Eissing]

  *) mod_http2: reworked connection state handling. Idle connections accept a
     GOAWAY from the client without further reply. Otherwise the
     module makes a best effort to send one last GOAWAY to the client.

  *) mod_http2: the values from standard directives Timeout and KeepAliveTimeout
     properly are applied to http/2 connections.
     [Stefan Eissing]

  *) mod_http2: idle connections are returned to async mpms. new hook
     "pre_close_connection" used to send GOAWAY frame when not already done.
     Setting event mpm server config "by hand" for the main connection to
     the correct negotiated server.
     [Stefan Eissing]

  *) mod_http2: keep-alive blocking reads are done with 1 second timeouts to
     check for MPM stopping. Will announce early GOAWAY and finish processing
     open streams, then close.
     [Stefan Eissing]

  *) mod_http2: bytes read/written on slave connections are reported via the
     optional mod_logio functions. Fixes PR 58871.

  *) prefork: Initialize the POD when running in ONE_PROCESS (or -X) mode to
     avoid a crash.  [Jan Kaluza, Yann Ylavic]

  *) mod_ssl: When SSLVerify is disabled (NONE), don't force a renegotiation if
     the SSLVerifyDepth applied with the default/handshaken vhost differs from
     the one applicable with the finally selected vhost.  [Yann Ylavic]

  *) core: Ensure that httpd exits with an error status when the MPM fails
     to run.  [Yann Ylavic]

  *) mod_ssl: Fix a possible memory leak on restart for custom [EC]DH params.
     [Jan Kaluza, Yann Ylavic]

  *) mod_ssl: Add SSLOCSPProxyURL to add the possibility to do all queries
     to OCSP responders through a HTTP proxy. [Ruediger Pluem]

  *) mod_proxy: Play/restore the TLS-SNI on new backend connections which
     had to be issued because the remote closed the previous/reusable one
     during idle (keep-alive) time.  [Yann Ylavic]

  *) mod_cache_socache: Fix a possible cached entity body corruption when it
     is received from an origin server in multiple batches and forwarded by
     mod_proxy.  [Yann Ylavic]

  *) core: Add expression support to SetHandler.
     [Eric Covener]

  *) mod_remoteip: Prevent an external proxy from presenting an internal
     proxy. PR 55962. [Mike Rumph]

  *) core: Prevent a server crash in case of an invalid CONNECT request with
     a custom error page for status code 400 that uses server side includes.
     PR 58929 [Ruediger Pluem]

  *) mod_ssl: handle TIMEOUT on empty SSL input as non-fatal, returning
     APR_TIMEUP and preserving connection state for later retry.
     [Stefan Eissing]

  *) mod_ssl: Save some TLS record (application data) fragmentations by
     including the last and subsequent suitable buckets when coalescing.
     [Yann Ylavic]

  *) mod_proxy_fcgi: Suppress HTTP error 503 and message 01075,
     "Error dispatching request", when the cause appears to be
     due to the client closing the connection.
     PR58118.  [Tobias Adolph <adolph lrz.de>]

  *) mod_cgid: Message AH02550, failure to flush a response to the client,
     is now logged at TRACE1 level to match the underlying core output filter
     severity.  [Eric Covener]

  *) mime.types: add common extension "m4a" for MPEG 4 Audio.
     PR 57895 [Dylan Millikin <dylan.millikin gmail.com>]

  *) Added many log numbers to log statements that had none.
     [Rainer Jung]

  *) mod_log_config: Add GlobalLog to allow a globally defined log to
     be inherited by virtual hosts that define a CustomLog.
     [Edward Lu]

  *) mod_http2: connections how keep a "push diary" where hashes of already
     pushed resources are kept. See directive H2PushDiarySize for managing this.
     Push diaries can be initialized by clients via the "Cache-Digest" request
     header. This carries a base64url encoded. compressed Golomb set as described
     in https://datatracker.ietf.org/doc/draft-kazuho-h2-cache-digest/
     Introduced a status handler for HTTP/2 connections, giving various counters
     and statistics about the current connection, plus its cache digest value
     in a JSON record. Not a replacement for more HTTP/2 in the server status.
     Configured as
     <Location "/http2-status">
         SetHandler http2-status
     </Location>
     [Stefan Eissing]

  *) mod_http2: Fixed flushing of last GOAWAY frame. Previously, that frame
     did not always reach the client, causing some to fail the next request.
     Fixed calculation of last stream id accepted as described in rfc7540.
     Reading in KEEPALIVE state now correctly shown in scoreboard.
     Fixed possible race in connection shutdown after review by Ylavic.
     Fixed segfault on connection shutdown, callback ran into a semi dismantled session.
     [Stefan Eissing]

  *) mod_http2: Added support for experimental accept-push-policy draft
     (https://tools.ietf.org/html/draft-ruellan-http-accept-push-policy-00). Clients
     may now influence server pushes by sending accept-push-policy headers.
     [Stefan Eissing]

  *) mod_http2: new r->subprocess_env variables HTTP2 and H2PUSH, set to "on"
     when available for request.
     [Stefan Eissing]

  *) mod_http2: fixed bug in input window size calculation by moving chunked
     request body encoding into later stage of processing. Fixes PR 58825.
     [Stefan Eissing]

  *) core: new hook "pre_close_connection" which is run before the lingering
     close of connections is started. This gives protocol handlers one last
     chance to use a connection before it goes down.
     [Stefan Eissing]

  *) mod_status/scoreboard: showing connection protocol in new column, new
     ap_update_child_status methods for updating server/description. mod_ssl
     sets vhost negotiated by servername directly.
     [Stefan Eissing]

Changes with Apache 2.4.18

  *) mod_ssl: for all ssl_engine_vars.c lookups, fall back to master connection
     if conn_rec itself holds no valid SSLConnRec*. Fixes PR58666.
     [Stefan Eissing]

  *) mod_http2: connection level window for flow control is set to protocol
     maximum of 2GB-1, preventing window exhaustion when sending data on many
     streams with higher cumulative window size.
     Reducing write frequency unless push promises need to be flushed.
     [Stefan Eissing]

  *) mod_http2: required minimum version of libnghttp2 is 1.2.1
     [Stefan Eissing]

  *) mod_proxy_fdpass: Fix AH01153 error when using the default configuration.
     In earlier version of httpd, you can explicitly set the 'flusher' parameter
     to 'flush' as a workaround. (i.e. flusher=flush)
     Add documentation for the 'flusher' parameter when defining a proxy worker.
     [Christophe Jaillet]

  *) mod_ssl: For the "SSLStaplingReturnResponderErrors off" case, make sure
     to only staple responses with certificate status "good". [Kaspar Brand]

  *) mod_http2: new directive 'H2PushPriority' to allow priority specifications
     on server pushed streams according to their content-type.
     [Stefan Eissing]

  *) mod_http2: fixes crash on connection abort for a busy connection.
     fixes crash on a request that did not produce any response.
     [Stefan Eissing]

  *) mod_http2: trailers are sent after response body if set in request_rec
     trailers_out before the end-of-request bucket is sent through the
     output filters. [Stefan Eissing]

  *) mod_http2: incoming trailers (headers after request body) are properly
     forwarded to the processing engine. [Stefan Eissing]

  *) mod_http2: new directive 'H2Push' to en-/disable HTTP/2 server
     pushes a server/virtual host. Pushes are initiated by the presence
     of 'Link:' headers with relation 'preload' on a response. [Stefan Eissing]

  *) mod_http2: write performance of http2 improved for larger resources,
     especially static files. [Stefan Eissing]

  *) core: if the first HTTP/1.1 request on a connection goes to a server that
     prefers different protocols, these protocols are announced in a Upgrade:
     header on the response, mentioning the preferred protocols.
     [Stefan Eissing]

  *) mod_http2: new directives 'H2TLSWarmUpSize' and 'H2TLSCoolDownSecs'
     to control TLS record sizes during connection lifetime.
     [Stefan Eissing]

  *) mod_http2: new directive 'H2ModernTLSOnly' to enforce security
     requirements of RFC 7540 on TLS connections. [Stefan Eissing]

  *) core: add ap_get_protocol_upgrades() to retrieve the list of protocols
     that a client could possibly upgrade to. Use in first request on a
     connection to announce protocol choices. [Stefan Eissing]

  *) mod_http2: reworked deallocation on connection shutdown and worker
     abort. Separate parent pool for all workers. worker threads are joined
     on planned worker shutdown. [Yann Ylavic, Stefan Eissing]

  *) mod_ssl: when receiving requests for other virtual hosts than the handshake
     server, the SSL parameters are checked for equality. With equal
     configuration, requests are passed for processing. Any change will trigger
     the old behaviour of "421 Misdirected Request".
     SSL now remembers the cipher suite that was used for the last handshake.
     This is compared against for any vhost/directory cipher specification.
     Detailed examination of renegotiation is only done when these do not
     match.
     Renegotiation is 403ed when a master connection is present. Exact reason
     is given additionally in a request note. [Stefan Eissing]

  *) mod_ssl: Make the output filter more friendly with deferred write and
     response pipelining. [Yann Ylavic, Joe Orton]

  *) core: Fix scoreboard crash (SIGBUS) on hardware requiring strict 64bit
     alignment (SPARC64, PPC64).  [Yann Ylavic]

  *) mod_cache: Accept HT (Horizontal Tab) when parsing cache related header
     fields as described in RFC7230. [Christophe Jaillet]

  *) core/util_script: making REDIRECT_URL a full URL is now opt-in
     via new 'QualifyRedirectURL' directive.

  *) core: Limit to ten the number of tolerated empty lines between request,
     and consume them before the pipelining check to avoid possible response
     delay when reading the next request without flushing.  [Yann Ylavic]

  *) mod_ssl: Extend expression parser registration to support ssl variables
     in any expression using mod_rewrite syntax "%{SSL:VARNAME}" or function
     syntax "ssl(VARNAME)". [Rainer Jung]

Changes with Apache 2.4.17

  *) mod_http2: added donated HTTP/2 implementation via core module. Similar
     configuration options to mod_ssl. [Stefan Eissing]

  *) mod_proxy: don't recycle backend announced "Connection: close" connections
     to avoid reusing it should the close be effective after some new request
     is ready to be sent.  [Yann Ylavic]

  *) mod_substitute: Allow to configure the patterns merge order with the new
     SubstituteInheritBefore on|off directive.  PR 57641
     [Marc.Stern <Marc.Stern approach.be>, Yann Ylavic, William Rowe]

  *) mod_proxy: Fix ProxySourceAddress binding failure with AH00938.
     PR 56687.  [Arne de Bruijn <apache arbruijn.dds.nl>

  *) mod_ssl: Support compilation against libssl built with OPENSSL_NO_SSL3,
     and change the compiled-in default for SSL[Proxy]Protocol to "all -SSLv3",
     in accordance with RFC 7568. PR 58349, PR 57120. [Kaspar Brand]

  *) mod_ssl: append :!aNULL:!eNULL:!EXP to the cipher string settings,
     instead of prepending !aNULL:!eNULL:!EXP: (as was the case in 2.4.7
     and later). Enables support for configuring the SUITEB* cipher
     strings introduced in OpenSSL 1.0.2. PR 58213. [Kaspar Brand]

  *) mod_ssl: Add support for extracting the msUPN and dnsSRV forms
     of subjectAltName entries of type "otherName" into
     SSL_{CLIENT,SERVER}_SAN_OTHER_{msUPN,dnsSRV}_n environment
     variables. Addresses PR 58020. [Jan Pazdziora <jpazdziora redhat.com>,
     Kaspar Brand]

  *) mod_logio: Fix logging of %^FB (time to first byte) on the first request on
     an SSL connection.  PR 58454.
     [Konstantin J. Chernov <k.j.chernov gmail.com>]

  *) mod_cache: r->err_headers_out is not merged into
     r->headers when mod_cache is enabled and the response
     is cached for the first time. [Edward Lu]

  *) mod_slotmem_shm: Fix slots/SHM files names on restart for systems that
     can't create new (clear) slots while previous children gracefully stopping
     still use the old ones (e.g. Windows, OS2). mod_proxy_balancer failed to
     restart whenever the number of configured balancers/members changed during
     restart.  PR 58024.  [Yann Ylavic]

  *) core/util_script: make REDIRECT_URL a full URL.  PR 57785. [Nick Kew]

  *) MPMs: Support SO_REUSEPORT to create multiple duplicated listener
     records for scalability. [Yingqi Lu <yingqi.lu@intel.com>,
     Jeff Trawick, Jim Jagielski, Yann Ylavic]

  *) mod_alias: Introduce expression parser support for Alias, ScriptAlias
     and Redirect. Limit Redirect expressions to directory (Location) context
     and redirect statuses (implicit or explicit).
     [Graham Leggett, Yann Ylavic, Ruediger Pluem]

  *) mod_proxy: Fix a race condition that caused a failed worker to be retried
     before the retry period is over. [Ruediger Pluem]

  *) mod_autoindex: Allow autoindexes when neither mod_dir nor mod_mime are
     loaded. [Eric Covener]

  *) mod_rewrite:  Allow cookies set by mod_rewrite to contain ':' by accepting
     ';' as an alternate separator.  PR47241.
     [<bugzilla schermesser com>, Eric Covener]

  *) apxs: Add HTTPD_VERSION and HTTPD_MMN to the variables available with
     apxs -q. PR58202. [Daniel Shahaf <danielsh apache.org>]

  *) mod_rewrite: Avoid a crash when lacking correct DB access permissions
     when using RewriteMap with MapType dbd or fastdbd.  [Christophe Jaillet]

  *) mod_authz_dbd: Avoid a crash when lacking correct DB access permissions.
     PR 57868. [Jose Kahan <jose w3.org>, Yann Ylavic]

  *) mod_socache_memcache: Add the 'MemcacheConnTTL' directive to control how
     long to keep idle connections with the memcache server(s).
     Change default value from 600 usec (!) to 15 sec. PR 58091
     [Christophe Jaillet]

  *) mod_dir: Prevent the internal identifier "httpd/unix-directory" from
     appearing as a Content-Type response header when requests for a directory
     are rewritten by mod_rewrite. [Eric Covener]

Changes with Apache 2.4.16

  *) http: Fix LimitRequestBody checks when there is no more bytes to read.
     [Michael Kaufmann <mail michael-kaufmann.ch>]

  *) mod_alias: Revert expression parser support for Alias, ScriptAlias
     and Redirect due to a regression (introduced in 2.4.13, not released).

  *) mod_reqtimeout: Don't let pipelining checks and keep-alive times interfere
     with the timeouts computed for subsequent requests.  PR 56729.
     [Eric Covener, Yann Ylavic]

  *) core: Avoid a possible truncation of the faulty header included in the
     HTML response when LimitRequestFieldSize is reached.  [Yann Ylavic]

  *) mod_ldap: In some case, LDAP_NO_SUCH_ATTRIBUTE could be returned instead
     of an error during a compare operation. [Eric Covener]

Changes with Apache 2.4.15 (not released)

  *) mod_ext_filter, mod_charset_lite: Avoid inadvertent filtering of protocol
     data during read of chunked request bodies. PR 58049.
     [Edward Lu <Chaosed0 gmail.com>]

  *) mod_ldap: Stop leaking LDAP connections when 'LDAPConnectionPoolTTL 0'
     is configured.  PR 58037.  [Ted Phelps <phelps gnusto.com>]

  *) core: Allow spaces after chunk-size for compatibility with implementations
     using a pre-filled buffer.  [Yann Ylavic, Jeff Trawick]

  *) mod_ssl: Remove deprecated SSLCertificateChainFile warning.
     [Yann Ylavic]

Changes with Apache 2.4.14 (not released)

  *) SECURITY: CVE-2015-3183 (cve.mitre.org)
     core: Fix chunk header parsing defect.
     Remove apr_brigade_flatten(), buffering and duplicated code from
     the HTTP_IN filter, parse chunks in a single pass with zero copy.
     Limit accepted chunk-size to 2^63-1 and be strict about chunk-ext
     authorized characters.  [Graham Leggett, Yann Ylavic]

  *) SECURITY: CVE-2015-3185 (cve.mitre.org)
     Replacement of ap_some_auth_required (unusable in Apache httpd 2.4)
     with new ap_some_authn_required and ap_force_authn hook.  [Ben Reser]

Changes with Apache 2.4.13 (not released)

  *) SECURITY: CVE-2015-0253 (cve.mitre.org)
     core: Fix a crash with ErrorDocument 400 pointing to a local URL-path
     with the INCLUDES filter active, introduced in 2.4.11. PR 57531.
     [Yann Ylavic]

  *) SECURITY: CVE-2015-0228 (cve.mitre.org)
     mod_lua: A maliciously crafted websockets PING after a script
     calls r:wsupgrade() can cause a child process crash.
     [Edward Lu <Chaosed0 gmail.com>]

  *) mod_proxy: Don't put the worker in error state for 500 or 503 errors
     returned by the backend unless failonstatus is configured to.  PR 56925.
     [Yann Ylavic]

  *) core: Don't lowercase the argument to SetHandler if it begins with
     "proxy:unix". PR 57968. [Eric Covener]

  *) mod_ssl OCSP Stapling: Don't block initial handshakes while refreshing
     the OCSP response for a different certificate.  mod_ssl has an additional
     global mutex, "ssl-stapling-refresh".  PR 57131 (partial fix).
     [Jeff Trawick]

  *) mod_authz_dbm: Fix crashes when "dbm-file-group" is used and
     authz modules were loaded in the "wrong" order.  [Joe Orton]

  *) mod_authn_dbd, mod_authz_dbd, mod_session_dbd, mod_rewrite: Fix lifetime
     of DB lookup entries independently of the selected DB engine.  PR 46421.
     [Steven whitson <steven.whitson gmail com>, Jan Kaluza, Yann Ylavic].

  *) In alignment with RFC 7525, the default recommended SSLCipherSuite
     and SSLProxyCipherSuite now exclude RC4 as well as MD5. Also, the
     default recommended SSLProtocol and SSLProxyProtocol directives now
     exclude SSLv3. Existing configurations must be adjusted by the
     administrator. [William Rowe]

  *) mod_ssl: Add support for extracting subjectAltName entries of type
     rfc822Name and dNSName into SSL_{CLIENT,SERVER}_SAN_{Email,DNS}_n
     environment variables. Also addresses PR 57207. [Kaspar Brand]

  *) dav_validate_request: avoid validating locks and ETags when there are
     no If headers providing them on a resource we aren't modifying.
     [Ben Reser]

  *) mod_proxy_scgi: ProxySCGIInternalRedirect now allows an alternate
     response header to be used by the application, for when the application
     or framework is unable to return Location in the internal-redirect
     form.  [Jeff Trawick]

  *) core: Cleanup the request soon/even if some output filter fails to
     handle the EOR bucket.  [Yann Ylavic]

  *) mpm_event: Allow for timer events duplicates. [Jim Jagielski, Yann Ylavic]

  *) mod_proxy, mod_ssl, mod_cache_socache, mod_socache_*: Support machine
     readable server-status produced when using the "?auto" query string.
     [Rainer Jung]

  *) mod_status: Add more data to machine readable server-status produced
     when using the "?auto" query string.  [Rainer Jung]

  *) mod_ssl: Check for the Entropy Gathering Daemon (EGD) availability at
     configure time (RAND_egd), and complain if SSLRandomSeed requires using
     it otherwise.  [Bernard Spil <pil.oss gmail com>, Stefan Sperling,
     Kaspar Brand]

  *) mod_ssl: make sure to consistently output SSLCertificateChainFile
     deprecation warnings, when encountered in a VirtualHost block.
     [Falco Schwarz <hiding falco.me>]

  *) mod_log_config: Add "%{UNIT}T" format to output request duration in
     seconds, milliseconds or microseconds depending on UNIT ("s", "ms", "us").
     [Ben Reser, Rainer Jung]

  *) Allow FallbackResource to work when a directory is requested and
     there is no autoindex nor DirectoryIndex.
     [Jack <tjerk.meesters gmail.com>, Eric Covener]

  *) mod_proxy_wstunnel: Bypass the handler while the connection is not
     upgraded to WebSocket, so that other modules can possibly take over
     the leading HTTP requests.  [Yann Ylavic]

  *) mod_http: Fix incorrect If-Match handling. PR 57358
     [Kunihiko Sakamoto <ksakamoto google.com>]

  *) mod_ssl: Add a warning if protocol given in SSLProtocol or SSLProxyProtocol
     will override other parameters given in the same directive. This could be
     a missing + or - prefix.  PR 52820 [Christophe Jaillet]

  *) core, modules: Avoid error response/document handling by the core if some
     handler or input filter already did it while reading the request (causing
     a double response body).  [Yann Ylavic]

  *) mod_proxy_ajp: Fix client connection errors handling and logged status
     when it occurs.  PR 56823.  [Yann Ylavic]

  *) mod_proxy: Use the correct server name for SNI in case the backend
     SSL connection itself is established via a proxy server.
     PR 57139 [Szabolcs Gyurko <szabolcs gyurko.org>]

  *) mod_ssl: Fix possible crash when loading server certificate constraints.
     PR 57694. [Paul Spangler <paul.spangler ni com>, Yann Ylavic]

  *) build: Don't load both mod_cgi and mod_cgid in the default configuration
     if they're both built.  [olli hauer <ohauer gmx.de>]

  *) mod_logio: Add LogIOTrackTTFB and %^FB logformat to log the time
     taken to start writing response headers. [Eric Covener]

  *) mod_ssl: Avoid compilation errors with LibreSSL related to
     the use of ENGINE_CTRL_CHIL_SET_FORKCHECK.
     [Stuart Henderson <sthen openbsd.org>]

  *) mod_proxy_http: Use the "Connection: close" header for requests to
     backends not recycling connections (disablereuse), including the default
     reverse and forward proxies.  [Yann Ylavic]

  *) mod_proxy: Add ap_connection_reusable() for checking if a connection
     is reusable as of this point in processing.  [Jeff Trawick]

  *) mod_proxy_wstunnel: Avoid an empty response by failing with 502 (Bad
     Gateway) when no response is ever received from the backend.
     [Jan Kaluza]

  *) core_filters: Restore/disable TCP_NOPUSH option after non-blocking
     sendfile.  PR 53253.  [Yann Ylavic]

  *) mod_buffer: Forward flushed input data immediately and avoid (unlikely)
     access to freed memory. [Yann Ylavic, Christophe Jaillet]

  *) core: Add CGIPassAuth directive to control whether HTTP authorization
     headers are passed to scripts as CGI variables.  PR 56855.  [Jeff
     Trawick]

  *) core: Initialize scoreboard's used optional functions on graceful restarts
     to avoid a crash when relocation occurs.  PR 57177.  [Yann Ylavic]

  *) mod_dav: Avoid a potential integer underflow in the lock timeout value sent
     back to a client. The answer to a LOCK request could be an extremely large
     integer if the time needed to lock the resource was longer that the
     requested timeout given in the LOCK request. In such a case, we now answer
     "Second-0".  PR55420
     [Christophe Jaillet]

  *) mod_cgid: Within the first minute of a server start or restart,
     allow mod_cgid to retry connecting to its daemon process. Previously,
     'No such file or directory: unable to connect to cgi daemon...' could
     be logged without an actual retry. PR57685.
     [Edward Lu <Chaosed0 gmail.com>]

  *) mod_proxy: Use the original (non absolute) form of the request-line's URI
     for requests embedded in CONNECT payloads used to connect SSL backends via
     a ProxyRemote forward-proxy.  PR 55892.  [Hendrik Harms <hendrik.harms
     gmail com>, William Rowe, Yann Ylavic]

  *) http: Make ap_die() robust against any HTTP error code and not modify
     response status (finally logged) when nothing is to be done. PR 56035.
     [Yann Ylavic]

  *) mod_proxy_connect/wstunnel: If both client and backend sides get readable
     at the same time, don't lose errors occurring while forwarding on the first
     side when none occurs next on the other side, and abort.  [Yann Ylavic]

  *) mod_rewrite: Improve relative substitutions in per-directory/htaccess
     context for directories found by mod_userdir and mod_alias.  These no
     longer require RewriteBase to be specified. [Eric Covener]

  *) mod_proxy_http: Don't expect the backend to ack the "Connection: close" to
     finally close those not meant to be kept alive by SetEnv proxy-nokeepalive
     or force-proxy-request-1.0.  [Yann Ylavic]

  *) core: If explicitly configured, use the KeepaliveTimeout value of the
     virtual host which handled the latest request on the connection, or by
     default the one of the first virtual host bound to the same IP:port.
     PR56226.  [Yann Ylavic]

  *) mod_lua: After a r:wsupgrade(), mod_lua was not properly
     responding to a websockets PING but instead invoking the specified
     script. PR57524. [Edward Lu <Chaosed0 gmail.com>]

  *) mod_ssl: Add the SSL_CLIENT_CERT_RFC4523_CEA variable, which provides
     a combination of certificate serialNumber and issuer as defined by
     CertificateExactMatch in RFC4523. [Graham Leggett]

  *) core: Add expression support to ErrorDocument. Switch from a fixed
     sized 664 byte array per merge to a hash table. [Graham Leggett]

  *) ab: Add missing longest request (100%) to CSV export.
     [Marcin Fabrykowski <bugzilla fabrykowski.pl>]

  *) mod_macro: Clear macros before initialization to avoid use-after-free
     on startup or restart when the module is linked statically. PR 57525
     [apache.org tech.futurequest.net, Yann Ylavic]

  *) mod_alias: Introduce expression parser support for Alias, ScriptAlias
     and Redirect. [Graham Leggett]

  *) mod_ssl: 'SSLProtocol ALL' was being ignored in virtual host context.
     PR 57100.  [Michael Kaufmann <apache-bugzilla michael-kaufmann.ch>,
     Yann Ylavic]

  *) mpm_event: Avoid access to the scoreboard from the connection while
     it is suspended (waiting for events).  [Eric Covener, Jeff Trawick]

  *) mod_ssl: Fix renegotiation failures redirected to an ErrorDocument.
     PR 57334.  [Yann Ylavic].

  *) mod_deflate: A misplaced check prevents limiting small bodies with the
     new inflate limits. PR56872. [Edward Lu, Eric Covener, Yann Ylavic]

  *) mod_proxy_ajp: Forward SSL protocol name (SSLv3, TLSv1.1 etc.) as a
     request attribute to the backend. Recent Tomcat versions will extract
     it and provide it as a servlet request attribute named
     "org.apache.tomcat.util.net.secure_protocol_version". [Rainer Jung]

  *) core: Optimize string concatenation in expression parser when evaluating
     a string expression. [Rainer Jung]

  *) acinclude.m4: Generate #LoadModule directive in default httpd.conf for
     every --enable-mpms-shared. PR 53882.  [olli hauer <ohauer gmx.de>,
     Yann Ylavic]

  *) mod_authn_dbd: Fix the error message logged in case of error while querying
     the database. This is associated to AH01656 and AH01661. [Christophe Jaillet]

  *) mod_authz_groupfile: Reduce the severity of AH01667 from ERROR to DEBUG,
     because it may be evaluated inside <RequireAny>. PR55523. [Eric Covener]

  *) mod_ssl: Fix small memory leak during initialization when ECDH is used.
     [Jan Kaluza]

Changes with Apache 2.4.12

  *) mpm_winnt: Accept utf-8 (Unicode) service names and descriptions for
     internationalization.  [William Rowe]

  *) mpm_winnt: Normalize the error and status messages emitted by service.c,
     the service control interface for Windows.  [William Rowe]

  *) configure: Fix --enable-v4-mapped configuration on *BSD. PR 53824.
     [ olli hauer <ohauer gmx.de>, Yann Ylavic ]

  *) Reverted <DirectoryMatch > behavior regression introduced in 2.4.11
     (not released).

Changes with Apache 2.4.11 (not released)

  *) SECURITY: CVE-2014-3583 (cve.mitre.org)
     mod_proxy_fcgi: Fix a potential crash due to buffer over-read, with
     response headers' size above 8K.  [Yann Ylavic, Jeff Trawick]

  *) SECURITY: CVE-2014-3581 (cve.mitre.org)
     mod_cache: Avoid a crash when Content-Type has an empty value.
     PR 56924.  [Mark Montague <mark catseye.org>, Jan Kaluza]

  *) SECURITY: CVE-2014-8109 (cve.mitre.org)
     mod_lua: Fix handling of the Require line when a LuaAuthzProvider is
     used in multiple Require directives with different arguments.
     PR57204 [Edward Lu <Chaosed0 gmail.com>]

  *) SECURITY: CVE-2013-5704 (cve.mitre.org)
     core: HTTP trailers could be used to replace HTTP headers
     late during request processing, potentially undoing or
     otherwise confusing modules that examined or modified
     request headers earlier.  Adds "MergeTrailers" directive to restore
     legacy behavior.  [Edward Lu, Yann Ylavic, Joe Orton, Eric Covener]

  *) mod_ssl: New directive SSLSessionTickets (On|Off).
     The directive controls the use of TLS session tickets (RFC 5077),
     default value is "On" (unchanged behavior).
     Session ticket creation uses a random key created during web
     server startup and recreated during restarts. No other key
     recreation mechanism is available currently. Therefore using session
     tickets without restarting the web server with an appropriate frequency
     (e.g. daily) compromises perfect forward secrecy. [Rainer Jung]

  *) mod_proxy_fcgi: Provide some basic alternate options for specifying
     how PATH_INFO is passed to FastCGI backends by adding significance to
     the value of proxy-fcgi-pathinfo. PR 55329. [Eric Covener]

  *) mod_proxy_fcgi: Enable UDS backends configured with SetHandler/RewriteRule
     to opt-in to connection reuse and other Proxy options via explicitly
     declared "proxy workers" (<Proxy unix:... enablereuse=on max=...)
     [Eric Covener]

  *) mod_proxy: Add "enablereuse" option as the inverse of "disablereuse".
     [Eric Covener]

  *) mod_proxy_fcgi: Enable opt-in to TCP connection reuse by explicitly
     setting proxy option disablereuse=off. [Eric Covener] PR 57378.

  *) event: Update the internal "connection id" when requests
     move from thread to thread. Reuse can confuse modules like
     mod_cgid. PR 57435. [Michael Thorpe <mike gistnet.com>]

  *) mod_proxy_fcgi: Remove proxy:balancer:// prefix from SCRIPT_FILENAME
     passed to fastcgi backends. [Eric Covener]

  *) core: Configuration files with long lines and continuation characters
     are not read properly. PR 55910. [Manuel Mausz <manuel-as mausz.at>]

  *) mod_include: the 'env' function was incorrectly handled as 'getenv' if the
     leading 'e' was written in upper case in <!--#if expr="..." -->
     statements. [Christophe Jaillet]

  *) split-logfile: Fix perl error:  'Can't use string ("example.org:80")
     as a symbol ref while "strict refs"'. PR 56329.
     [Holger Mauermann <mauermann gmail.com>]

  *) mod_proxy: Prevent ProxyPassReverse from doing a substitution when
     the URL parameter interpolates to an empty string. PR 56603.
     [<ajprout hotmail.com>]

  *) core: Fix -D[efined] or <Define>[d] variables lifetime across restarts.
     PR 57328.  [Armin Abfalterer <a.abfalterer gmail.com>, Yann Ylavic].

  *) mod_proxy: Preserve original request headers even if they differ
     from the ones to be forwarded to the backend. PR 45387.
     [Yann Ylavic]

  *) mod_ssl: dump SSL IO/state for the write side of the connection(s),
     like reads (level TRACE4). [Yann Ylavic]

  *) mod_proxy_fcgi: Ignore body data from backend for 304 responses. PR 57198.
     [Jan Kaluza]

  *) mod_ssl: Do not crash when looking up SSL related variables during
     expression evaluation on non SSL connections. PR 57070  [Ruediger Pluem]

  *) mod_proxy_ajp: Fix handling of the default port (8009) in the
     ProxyPass and <Proxy> configurations.  PR 57259.  [Yann Ylavic]

  *) mpm_event: Avoid a possible use after free when notifying the end of
     connection during lingering close.  PR 57268.  [Eric Covener, Yann Ylavic]

  *) mod_ssl: Fix recognition of OCSP stapling responses that are encoded
     improperly or too large.  [Jeff Trawick]

  *) core: Add ap_log_data(), ap_log_rdata(), etc. for logging buffers.
     [Jeff Trawick]

  *) mod_proxy_fcgi, mod_authnz_fcgi: stop reading the response and issue an
     error when parsing or forwarding the response fails. [Yann Ylavic]

  *) mod_ssl: Fix a memory leak in case of graceful restarts with OpenSSL >= 0.9.8e
     PR 53435 [tadanori <tadanori2007 yahoo.com>, Sebastian Wiedenroth <wiedi frubar.net>]

  *) mod_proxy_connect: Don't issue AH02447 on sockets hangups, let the read
     determine whether it is a normal close or a real error. PR 57168. [Yann
     Ylavic]

  *) mod_proxy_wstunnel: abort backend connection on polling error to avoid
     further processing.  [Yann Ylavic]

  *) core: Support custom ErrorDocuments for HTTP 501 and 414 status codes.
     PR 57167 [Edward Lu <Chaosed0 gmail.com>]

  *) mod_proxy_connect: Fix ProxyRemote to https:// backends on EBCDIC
     systems. PR 57092 [Edward Lu <Chaosed0 gmail.com>]

  *) mod_cache: Avoid a 304 response to an unconditional request when an AH00752
     CacheLock error occurs during cache revalidation. [Eric Covener]

  *) mod_ssl: Move OCSP stapling information from a per-certificate store to
     a per-server hash. PR 54357, PR 56919. [Alex Bligh <alex alex.org.uk>,
     Yann Ylavic, Kaspar Brand]

  *) mod_cache_socache: Change average object size hint from 32 bytes to
     2048 bytes.  [Rainer Jung]

  *) mod_cache_socache: Add cache status to server-status.  [Rainer Jung]

  *) event: Fix worker-listener deadlock in graceful restart.
     PR 56960.

  *) Concat strings at compile time when possible. PR 53741.

  *) mod_substitute: Restrict configuration in .htaccess to
     FileInfo as documented.  [Rainer Jung]

  *) mod_substitute: Make maximum line length configurable.  [Rainer Jung]

  *) mod_substitute: Fix line length limitation in case of regexp plus flatten.
     [Rainer Jung]

  *) mod_proxy: Truncated character worker names are no longer fatal
     errors. PR53218. [Jim Jagielski]

  *) mod_dav: Set r->status_line in dav_error_response. PR 55426.

  *) mod_proxy_http, mod_cache: Avoid (unlikely) accesses to freed memory.
     [Yann Ylavic, Christophe Jaillet]

  *) http_protocol: fix logic in ap_method_list_(add|remove) in order:
       - to correctly reset bits
       - not to modify the 'method_mask' bitfield unnecessarily
     [Christophe Jaillet]

  *) mod_slotmem_shm: Increase log level for some originally debug messages.
     [Jim Jagielski]

  *) mod_ldap: In 2.4.10, some LDAP searches or comparisons might be done with
     the wrong credentials when a backend connection is reused.
     [Eric Covener]

  *) mod_macro: Add missing APLOGNO for some Warning log messages.
     [Christophe Jaillet]

  *) mod_cache: Avoid sending 304 responses during failed revalidations
     PR56881. [Eric Covener]

  *) mod_status: Honor client IP address using mod_remoteip. PR 55886.
     [Jim Jagielski]

  *) cmake-based build for Windows: Fix incompatibility with cmake 2.8.12
     and later.  PR 56615.  [Chuck Liu <cliu81 gmail.com>, Jeff Trawick]

  *) mod_ratelimit: Drop severity of AH01455 and AH01457 (ap_pass_brigade
     failed) messages from ERROR to TRACE1.  Other filters do not bother
     re-reporting failures from lower level filters.  PR56832.  [Eric Covener]

  *) core: Avoid useless warning message when parsing a section guarded by
     <IfDefine foo> if $(foo) is used within the section.
     PR 56503 [Christophe Jaillet]

  *) mod_proxy_fcgi: Fix faulty logging of large amounts of stderr from the
     application.  PR 56858.  [Manuel Mausz <manuel-asf mausz.at>]

  *) mod_proxy_http: Proxy responses with error status and
     "ProxyErrorOverride On" hang until proxy timeout.
     PR53420 [Rainer Jung]

  *) mod_log_config: Allow three character log formats to be registered. For
     backwards compatibility, the first character of a three-character format
     must be the '^' (caret) character.  [Eric Covener]

  *) mod_lua: Don't quote Expires and Path values. PR 56734.
     [Keith Mashinter, <kmashint yahoo com>]

  *) mod_authz_core: Allow <AuthzProviderAlias>'es to be seen from auth
     stanzas under virtual hosts. PR 56870. [Eric Covener]

Changes with Apache 2.4.10

  *) SECURITY: CVE-2014-0117 (cve.mitre.org)
     mod_proxy: Fix crash in Connection header handling which allowed a denial
     of service attack against a reverse proxy with a threaded MPM.
     [Ben Reser]

  *) SECURITY: CVE-2014-3523 (cve.mitre.org)
     Fix a memory consumption denial of service in the WinNT MPM, used in all
     Windows installations. Workaround: AcceptFilter <protocol> {none|connect}
     [Jeff Trawick]

  *) SECURITY: CVE-2014-0226 (cve.mitre.org)
     Fix a race condition in scoreboard handling, which could lead to
     a heap buffer overflow.  [Joe Orton, Eric Covener]

  *) SECURITY: CVE-2014-0118 (cve.mitre.org)
     mod_deflate: The DEFLATE input filter (inflates request bodies) now
     limits the length and compression ratio of inflated request bodies to
     avoid denial of service via highly compressed bodies.  See directives
     DeflateInflateLimitRequestBody, DeflateInflateRatioLimit,
     and DeflateInflateRatioBurst. [Yann Ylavic, Eric Covener]

  *) SECURITY: CVE-2014-0231 (cve.mitre.org)
     mod_cgid: Fix a denial of service against CGI scripts that do
     not consume stdin that could lead to lingering HTTPD child processes
     filling up the scoreboard and eventually hanging the server.  By
     default, the client I/O timeout (Timeout directive) now applies to
     communication with scripts.  The CGIDScriptTimeout directive can be
     used to set a different timeout for communication with scripts.
     [Rainer Jung, Eric Covener, Yann Ylavic]

  *) mod_ssl: Extend the scope of SSLSessionCacheTimeout to sessions
     resumed by TLS session resumption (RFC 5077). [Rainer Jung]

  *) mod_deflate: Don't fail when flushing inflated data to the user-agent
     and that coincides with the end of stream ("Zlib error flushing inflate
     buffer"). PR 56196. [Christoph Fausak <christoph fausak glueckkanja.com>]

  *) mod_proxy_ajp: Forward local IP address as a custom request attribute
     like we already do for the remote port. [Rainer Jung]

  *) core: Include any error notes set by modules in the canned error
     response for 403 errors.  [Jeff Trawick]

  *) mod_ssl: Set an error note for requests rejected due to
     SSLStrictSNIVHostCheck.  [Jeff Trawick]

  *) mod_ssl: Fix issue with redirects to error documents when handling
     SNI errors.  [Jeff Trawick]

  *) mod_ssl: Fix tmp DH parameter leak, adjust selection to prefer
     larger keys and support up to 8192-bit keys.  [Ruediger Pluem,
     Joe Orton]

  *) mod_dav: Fix improper encoding in PROPFIND responses.  PR 56480.
     [Ben Reser]

  *) WinNT MPM: Improve error handling for termination events in child.
     [Jeff Trawick]

  *) mod_proxy: When ping/pong is configured for a worker, don't send or
     forward "100 Continue" (interim) response to the client if it does
     not expect one. [Yann Ylavic]

  *) mod_ldap: Be more conservative with the last-used time for
     LDAPConnectionPoolTTL. PR54587 [Eric Covener]

  *) mod_ldap: LDAP connections used for authn were not respecting
     LDAPConnectionPoolTTL. PR54587 [Eric Covener]

  *) mod_proxy_fcgi: Fix occasional high CPU when handling request bodies.
     [Jeff Trawick]

  *) event MPM: Fix possible crashes (third-party modules accessing c->sbh)
     or occasional missed mod_status updates under load. PR 56639.
     [Edward Lu <Chaosed0 gmail com>]

  *) mod_authnz_ldap: Support primitive LDAP servers do not accept
     filters, such as "SDBM-backed LDAP" on z/OS, by allowing a special
     filter "none" to be specified in AuthLDAPURL. [Eric Covener]

  *) mod_deflate: Fix inflation of files larger than 4GB. PR 56062.
     [Lukas Bezdicka <social v3.sk>]

  *) mod_deflate: Handle Zlib header and validation bytes received in multiple
     chunks. PR 46146. [Yann Ylavic]

  *) mod_proxy: Allow reverse-proxy to be set via explicit handler.
     [ryo takatsuki <ryotakatsuki gmail com>]

  *) ab: support custom HTTP method with -m argument. PR 56604.
     [Roman Jurkov <winfinit gmail.com>]

  *) mod_proxy_balancer: Correctly encode user provided data in management
     interface. PR 56532 [Maksymilian, <max cert.cx>]

  *) mod_proxy: Don't limit the size of the connectable Unix Domain Socket
     paths. [Graham Dumpleton, Christophe Jaillet, Yann Ylavic]

  *) mod_proxy_fcgi: Support iobuffersize parameter.  [Jeff Trawick]

  *) event: Send the SSL close notify alert when the KeepAliveTimeout
     expires. PR54998. [Yann Ylavic]

  *) mod_ssl: Ensure that the SSL close notify alert is flushed to the client.
     PR54998. [Tim Kosse <tim.kosse filezilla-project.org>, Yann Ylavic]

  *) mod_proxy: Shutdown (eg. SSL close notify) the backend connection before
     closing. [Yann Ylavic]

  *) mod_auth_form: Add a debug message when the fields on a form are not
     recognised. [Graham Leggett]

  *) mod_cache: Preserve non-cacheable headers forwarded from an origin 304
     response. PR 55547.  [Yann Ylavic]

  *) mod_proxy_wstunnel: Fix the use of SSL connections with the "wss:"
     scheme. PR55320. [Alex Liu <alex.leo.ca gmail.com>]

  *) mod_socache_shmcb: Correct counting of expirations for status display.
     Expirations happening during retrieval were not counted. [Rainer Jung]

  *) mod_cache: Retry unconditional request with the full URL (including the
     query-string) when the origin server's 304 response does not match the
     conditions used to revalidate the stale entry.  [Yann Ylavic].

  *) mod_alias: Stop setting CONTEXT_PREFIX and CONTEXT_DOCUMENT environment
     variables as a result of AliasMatch. [Eric Covener]

  *) mod_cache: Don't add cached/revalidated entity headers to a 304 response.
     PR 55547.  [Yann Ylavic]

  *) mod_proxy_scgi: Support Unix sockets.  ap_proxy_port_of_scheme():
     Support default SCGI port (4000).  [Jeff Trawick]

  *) mod_cache: Fix AH00784 errors on Windows when the the CacheLock directive
     is enabled.  [Eric Covener]

  *) mod_expires: don't add Expires header to error responses (4xx/5xx),
     be they generated or forwarded. PR 55669.  [Yann Ylavic]

  *) mod_proxy_fcgi: Don't segfault when failing to connect to the backend.
     (regression in 2.4.9 release) [Jeff Trawick]

  *) mod_authn_socache: Fix crash at startup in certain configurations.
     PR 56371. (regression in 2.4.7) [Jan Kaluza]

  *) mod_ssl: restore argument structure for "exec"-type SSLPassPhraseDialog
     programs to the form used in releases up to 2.4.7, and emulate
     a backwards-compatible behavior for existing setups. [Kaspar Brand]

  *) mod_ssl: Add SSLOCSPUseRequestNonce directive to control whether or not
     OCSP requests should use a nonce to be checked against the responder's
     one. PR 56233. [Yann Ylavic, Kaspar Brand]

  *) mod_ssl: "SSLEngine off" will now override a Listen-based default
     and does disable mod_ssl for the vhost.  [Joe Orton]

  *) mod_lua: Enforce the max post size allowed via r:parsebody()
     [Daniel Gruno]

  *) mod_lua: Use binary comparison to find boundaries for multipart
     objects, as to not terminate our search prematurely when hitting
     a NULL byte. [Daniel Gruno]

  *) mod_ssl: add workaround for SSLCertificateFile when using OpenSSL
     versions before 0.9.8h and not specifying an SSLCertificateChainFile
     (regression introduced with 2.4.8). PR 56410. [Kaspar Brand]

  *) mod_ssl: bring SNI behavior into better conformance with RFC 6066:
     no longer send warning-level unrecognized_name(112) alerts,
     and limit startup warnings to cases where an OpenSSL version
     without TLS extension support is used. PR 56241. [Kaspar Brand]

  *) mod_proxy_html: Avoid some possible memory access violation in case of
     specially crafted files, when the ProxyHTMLMeta directive is turned on.
     Follow up of PR 56287 [Christophe Jaillet]

  *) mod_auth_form: Make sure the optional functions are loaded even when
     the AuthFormProvider isn't specified. [Graham Leggett]

  *) mod_ssl: avoid processing bogus SSLCertificateKeyFile values
     (and logging garbled file names). PR 56306. [Kaspar Brand]

  *) mod_ssl: fix merging of global and vhost-level settings with the
     SSLCertificateFile, SSLCertificateKeyFile, and SSLOpenSSLConfCmd
     directives. PR 56353. [Kaspar Brand]

  *) mod_headers: Allow the "value" parameter of Header and RequestHeader to
     contain an ap_expr expression if prefixed with "expr=". [Eric Covener]

  *) rotatelogs: Avoid creation of zombie processes when -p is used on
     Unix platforms.  [Joe Orton]

  *) mod_authnz_fcgi: New module to enable FastCGI authorizer
     applications to authenticate and/or authorize clients.
     [Jeff Trawick]

  *) mod_proxy: Do not try to parse the regular expressions passed by
     ProxyPassMatch as URL as they do not follow their syntax.
     PR 56074. [Ruediger Pluem]

  *) mod_reqtimeout: Resolve unexpected timeouts on keepalive requests
     under the Event MPM. PR56216.  [Frank Meier <frank meier ergon ch>]

  *) mod_proxy_fcgi: Fix sending of response without some HTTP headers
     that might be set by filters.  PR 55558. [Jim Riggs <jim riggs.me>]

  *) mod_proxy_html: Do not delete the wrong data from HTML code when a
     "http-equiv" meta tag specifies a Content-Type behind any other
     "http-equiv" meta tag. PR 56287 [Micha Lenk <micha lenk info>]

  *) mod_proxy: Don't reuse a SSL backend connection whose requested SNI
     differs. PR 55782.  [Yann Ylavic]

  *) Add suspend_connection and resume_connection hooks to notify modules
     when the thread/connection relationship changes.  (Should be implemented
     for any third-party async MPMs.)  [Jeff Trawick]

  *) mod_proxy_wstunnel: Don't issue AH02447 and log a 500 on routine
     hangups from websockets origin servers. PR 56299
     [Yann Ylavic, Edward Lu <Chaosed0 gmail com>, Eric Covener]

  *) mod_proxy_wstunnel: Don't pool backend websockets connections,
     because we need to handshake every time. PR 55890.
     [Eric Covener]

  *) mod_lua: Redesign how request record table access behaves,
     in order to utilize the request record from within these tables.
     [Daniel Gruno]

  *) mod_lua: Add r:wspeek for peeking at WebSocket frames. [Daniel Gruno]

  *) mod_lua: Log an error when the initial parsing of a Lua file fails.
     [Daniel Gruno, Felipe Daragon <filipe syhunt com>]

  *) mod_lua: Reformat and escape script error output.
     [Daniel Gruno, Felipe Daragon <filipe syhunt com>]

  *) mod_lua: URL-escape cookie keys/values to prevent tainted cookie data
     from causing response splitting.
     [Daniel Gruno, Felipe Daragon <filipe syhunt com>]

  *) mod_lua: Disallow newlines in table values inside the request_rec,
     to prevent HTTP Response Splitting via tainted headers.
     [Daniel Gruno, Felipe Daragon <filipe syhunt com>]

  *) mod_lua: Remove the non-working early/late arguments for
     LuaHookCheckUserID. [Daniel Gruno]

  *) mod_lua: Change IVM storage to use shm [Daniel Gruno]

  *) mod_lua: More verbose error logging when a handler function cannot be
     found. [Daniel Gruno]

Changes with Apache 2.4.9

  *) mod_ssl: Work around a bug in some older versions of OpenSSL that
     would cause a crash in SSL_get_certificate for servers where the
     certificate hadn't been sent. [Stephen Henson]

  *) mod_lua: Add a fixups hook that checks if the original request is intended
     for LuaMapHandler. This fixes a bug where FallbackResource invalidates the
     LuaMapHandler directive in certain cases by changing the URI before the map
     handler code executes [Daniel Gruno, Daniel Ferradal <dferradal gmail com>].

Changes with Apache 2.4.8 (not released)

  *) SECURITY: CVE-2014-0098 (cve.mitre.org)
     Clean up cookie logging with fewer redundant string parsing passes.
     Log only cookies with a value assignment. Prevents segfaults when
     logging truncated cookies.
     [William Rowe, Ruediger Pluem, Jim Jagielski]

  *) SECURITY: CVE-2013-6438 (cve.mitre.org)
     mod_dav: Keep track of length of cdata properly when removing
     leading spaces. Eliminates a potential denial of service from
     specifically crafted DAV WRITE requests
     [Amin Tora <Amin.Tora neustar.biz>]

  *) core: Support named groups and backreferences within the LocationMatch,
     DirectoryMatch, FilesMatch and ProxyMatch directives. (Requires
     non-ancient PCRE library) [Graham Leggett]

  *) core: draft-ietf-httpbis-p1-messaging-23 corrections regarding
     TE/CL conflicts. [Yann Ylavic, Jim Jagielski]

  *) core: Detect incomplete request and response bodies, log an error and
     forward it to the underlying filters. PR 55475 [Yann Ylavic]

  *) mod_dir: Add DirectoryCheckHandler to allow a 2.2-like behavior, skipping
     execution when a handler is already set. PR53929. [Eric Covener]

  *) mod_ssl: Do not perform SNI / Host header comparison in case of a
     forward proxy request. [Ruediger Pluem]

  *) mod_ssl: Remove the hardcoded algorithm-type dependency for the
     SSLCertificateFile and SSLCertificateKeyFile directives, to enable
     future algorithm agility, and deprecate the SSLCertificateChainFile
     directive (obsoleted by SSLCertificateFile). [Kaspar Brand]

  *) mod_rewrite: Add RewriteOptions InheritDown, InheritDownBefore,
     and IgnoreInherit to allow RewriteRules to be pushed from parent scopes
     to child scopes without explicitly configuring each child scope.
     PR56153.  [Edward Lu <Chaosed0 gmail com>]

  *) prefork: Fix long delays when doing a graceful restart.
     PR 54852 [Jim Jagielski, Arkadiusz Miskiewicz <arekm maven pl>]

  *) FreeBSD: Disable IPv4-mapped listening sockets by default for versions
     5+ instead of just for FreeBSD 5. PR 53824. [Jeff Trawick]

  *) mod_proxy_wstunnel: Avoid busy loop on client errors, drop message
     IDs 02445, 02446, and 02448 to TRACE1 from DEBUG. PR 56145.
     [Joffroy Christen <joffroy.christen solvaxis com>, Eric Covener]

  *) mod_remoteip: Correct the trusted proxy match test. PR 54651.
     [Yoshinori Ehara <yoshinori ehara gmail com>, Eugene L <eugenel amazon com>]

  *) mod_proxy_fcgi: Fix error message when an unexpected protocol version
     number is received from the application.  PR 56110.  [Jeff Trawick]

  *) mod_remoteip: Use the correct IP addresses to populate the proxy_ips field.
     PR 55972. [Mike Rumph]

  *) mod_lua: Update r:setcookie() to accept a table of options and add domain,
     path and httponly to the list of options available to set.
     PR 56128 [Edward Lu <Chaosed0 gmail com>, Daniel Gruno]

  *) mod_lua: Fix r:setcookie() to add, rather than replace,
     the Set-Cookie header. PR56105
     [Kevin J Walters <kjw ms com>, Edward Lu <Chaosed0 gmail com>]

  *) mod_lua: Allow for database results to be returned as a hash with
     row-name/value pairs instead of just row-number/value. [Daniel Gruno]

  *) mod_rewrite: Add %{CONN_REMOTE_ADDR} as the non-useragent counterpart to
     %{REMOTE_ADDR}. PR 56094. [Edward Lu <Chaosed0 gmail com>]

  *) WinNT MPM: If ap_run_pre_connection() fails or sets c->aborted, don't
     save the socket for reuse by the next worker as if it were an
     APR_SO_DISCONNECTED socket. Restores 2.2 behavior. [Eric Covener]

  *) mod_dir: Don't search for a DirectoryIndex or DirectorySlash on a URL
     that was just rewritten by mod_rewrite. PR53929. [Eric Covener]

  *) mod_session: When we have a session we were unable to decode,
     behave as if there was no session at all. [Thomas Eckert
     <thomas.r.w.eckert gmail com>]

  *) mod_session: Fix problems interpreting the SessionInclude and
     SessionExclude configuration. PR 56038. [Erik Pearson
     <erik adaptations.com>]

  *) mod_authn_core: Allow <AuthnProviderAlias>'es to be seen from auth
     stanzas under virtual hosts. PR 55622. [Eric Covener]

  *) mod_proxy_fcgi: Use apr_socket_timeout_get instead of hard-coded
     30 seconds timeout. [Jan Kaluza]

  *) build: only search for modules (config*.m4) in known subdirectories, see
     build/config-stubs. [Stefan Fritsch]

  *) mod_cache_disk: Fix potential hangs on Windows when using mod_cache_disk.
     PR 55833. [Eric Covener]

  *) mod_ssl: Add support for OpenSSL configuration commands by introducing
     the SSLOpenSSLConfCmd directive. [Stephen Henson, Kaspar Brand]

  *) mod_proxy: Remove (never documented) <Proxy ~ wildcard-url> syntax which
     is equivalent to <ProxyMatch wildcard-url>. [Christophe Jaillet]

  *) mod_authz_user, mod_authz_host, mod_authz_groupfile, mod_authz_dbm,
     mod_authz_dbd, mod_authnz_ldap: Support the expression parser within the
     require directives. [Graham Leggett]

  *) mod_proxy_http: Core dumped under high load. PR 50335.
     [Jan Kaluza <jkaluza redhat.com>]

  *) mod_socache_shmcb.c: Remove arbitrary restriction on shared memory size
     previously limited to 64MB. [Jens Låås <jelaas gmail.com>]

  *) mod_lua: Use binary copy when dealing with uploads through r:parsebody()
     to prevent truncating files. [Daniel Gruno]

Changes with Apache 2.4.7

  *) SECURITY: CVE-2013-4352 (cve.mitre.org)
     mod_cache: Fix a NULL pointer deference which allowed untrusted
     origin servers to crash mod_cache in a forward proxy
     configuration.  [Graham Leggett]

  *) APR 1.5.0 or later is now required for the event MPM.

  *) slotmem_shm: Error detection. [Jim Jagielski]

  *) event: Use skiplist data structure. [Jim Jagielski]

  *) event: Fail at startup with message AP02405 if the APR atomic
     implementation is not compatible with the MPM.  [Jim Jagielski]

  *) mpm_unix: Add ap_mpm_podx_* implementation to avoid code duplication
     and align w/ trunk. [Jim Jagielski]

  *) Fix potential rejection of valid MaxMemFree and ThreadStackSize
     directives.  [Mike Rumph <mike.rumph oracle.com>]

  *) mod_proxy_fcgi: Remove 64K limit on encoded length of all envvars.
     An individual envvar with an encoded length of more than 16K will be
     omitted.  [Jeff Trawick]

  *) mod_proxy_fcgi: Handle reading protocol data that is split between
     packets.  [Jeff Trawick]

  *) mod_ssl: Improve handling of ephemeral DH and ECDH keys by
     allowing custom parameters to be configured via SSLCertificateFile,
     and by adding standardized DH parameters for 1024/2048/3072/4096 bits.
     Unless custom parameters are configured, the standardized parameters
     are applied based on the certificate's RSA/DSA key size. [Kaspar Brand]

  *) mod_ssl, configure: Require OpenSSL 0.9.8a or later. [Kaspar Brand]

  *) mod_ssl: drop support for export-grade ciphers with ephemeral RSA
     keys, and unconditionally disable aNULL, eNULL and EXP ciphers
     (not overridable via SSLCipherSuite). [Kaspar Brand]

  *) mod_proxy: Added support for unix domain sockets as the
     backend server endpoint. This also introduces an unintended
     incompatibility for third party modules using the mod_proxy
     proxy_worker_shared structure, especially for balancer lbmethod
     modules. [Jim Jagielski, Blaise Tarr <blaise tarr gmail com>]

  *) Add experimental cmake-based build system for Windows.  [Jeff Trawick,
     Tom Donovan]

  *) event MPM: Fix possible crashes (third party modules accessing c->sbh)
     or occasional missed mod_status updates for some keepalive requests
     under load. [Eric Covener]

  *) mod_authn_socache: Support optional initialization arguments for
     socache providers.  [Chris Darroch]

  *) mod_session: Reset the max-age on session save. PR 47476. [Alexey
     Varlamov <alexey.v.varlamov gmail com>]

  *) mod_session: After parsing the value of the header specified by the
     SessionHeader directive, remove the value from the response. PR 55279.
     [Graham Leggett]

  *) mod_headers: Allow for format specifiers in the substitution string
     when using Header edit. [Daniel Ruggeri]

  *) mod_dav: dav_resource->uri is treated as unencoded. This was an
     unnecessary ABI changed introduced in 2.4.6. PR 55397.

  *) mod_dav: Don't require lock tokens for COPY source. PR 55306.

  *) core: Don't truncate output when sending is interrupted by a signal,
     such as from an exiting CGI process. PR 55643. [Jeff Trawick]

  *) WinNT MPM: Exit the child if the parent process crashes or is terminated.
     [Oracle Corporation]

  *) Windows: Correct failure to discard stderr in some error log
     configurations.  (Error message AH00093)  [Jeff Trawick]

  *) mod_session_crypto: Allow using exec: calls to obtain session
     encryption key.  [Daniel Ruggeri]

  *) core: Add missing Reason-Phrase in HTTP response headers.
     PR 54946. [Rainer Jung]

  *) mod_rewrite: Make rewrite websocket-aware to allow proxying.
     PR 55598. [Chris Harris <chris.harris kitware com>]

  *) mod_ldap: When looking up sub-groups, use an implicit objectClass=*
     instead of an explicit cn=* filter. [David Hawes <dhawes vt.edu>]

  *) ab: Add wait time, fix processing time, and output write errors only if
     they occurred. [Christophe Jaillet]

  *) worker MPM: Don't forcibly kill worker threads if the child process is
     exiting gracefully.  [Oracle Corporation]

  *) core: apachectl -S prints wildcard name-based virtual hosts twice.
     PR54948 [Eric Covener]

  *) mod_auth_basic: Add AuthBasicUseDigestAlgorithm directive to
     allow migration of passwords from digest to basic authentication.
     [Chris Darroch]

  *) ab: Add a new -l parameter in order not to check the length of the responses.
     This can be useful with dynamic pages.
     PR9945, PR27888, PR42040 [<ccikrs1 cranbrook edu>]

  *) Suppress formatting of startup messages written to the console when
     ErrorLogFormat is used.  [Jeff Trawick]

  *) mod_auth_digest: Be more specific when the realm mismatches because the
     realm has not been specified. [Graham Leggett]

  *) mod_proxy: Add a note in the balancer manager stating whether changes
     will or will not be persisted and whether settings are inherited.
     [Daniel Ruggeri, Jim Jagielski]

  *) core: Add util_fcgi.h and associated definitions and support
     routines for FastCGI, based largely on mod_proxy_fcgi.
     [Jeff Trawick]

  *) mod_headers: Add 'Header note header-name note-name' for copying a response
     headers value into a note. [Eric Covener]

  *) mod_headers: Add 'setifempty' command to Header and RequestHeader.
     [Eric Covener]

  *) mod_logio: new format-specifier %S (sum) which is the sum of received
     and sent byte counts.
     PR54015 [Christophe Jaillet]

  *) mod_deflate: Improve error detection when decompressing request bodies
     with trailing garbage: handle case where trailing bytes are in
     the same bucket. [Rainer Jung]

  *) mod_authz_groupfile, mod_authz_user: Reduce severity of AH01671 and AH01663
     from ERROR to DEBUG, since these modules do not know what mod_authz_core
     is doing with their AUTHZ_DENIED return value. [Eric Covener]

  *) mod_ldap: add TRACE5 for LDAP retries. [Eric Covener]

  *) mod_ldap: retry on an LDAP timeout during authn. [Eric Covener]

  *) mod_ldap: Change "LDAPReferrals off" to actually set the underlying LDAP
     SDK option to OFF, and introduce "LDAPReferrals default" to take the SDK
     default, sans rebind authentication callback.
     [Jan Kaluza <kaluze AT redhat.com>]

  *) core: Log a message at TRACE1 when the client aborts a connection.
     [Eric Covener]

  *) WinNT MPM: Don't crash during child process initialization if the
     Listen protocol is unrecognized.  [Jeff Trawick]

  *) modules: Fix some compiler warnings. [Guenter Knauf]

  *) Sync 2.4 and trunk
       - Avoid some memory allocation and work when TRACE1 is not activated
       - fix typo in include guard
       - indent
       - No need to lower the string before removing the path, it is just
         a waste of time...
       - Save a few cycles
     [Christophe Jaillet <christophe.jaillet wanadoo.fr>]

  *) mod_filter: Add "change=no" as a proto-flag to FilterProtocol
     to remove a providers initial flags set at registration time.
     [Eric Covener]

  *) core, mod_ssl: Enable the ability for a module to reverse the sense of
     a poll event from a read to a write or vice versa. This is a step on
     the way to allow mod_ssl taking full advantage of the event MPM.
     [Graham Leggett]

  *) Makefile.win: Install proper pcre DLL file during debug build install.
     PR 55235.  [Ben Reser <ben reser org>]

  *) mod_ldap: Fix a potential memory leak or corruption.  PR 54936.
     [Zhenbo Xu <zhenbo1987 gmail com>]

  *) ab: Fix potential buffer overflows when processing the T and X
     command-line options.  PR 55360.
     [Mike Rumph <mike.rumph oracle.com>]

  *) fcgistarter: Specify SO_REUSEADDR to allow starting a server
     with old connections in TIME_WAIT.  [Jeff Trawick]

  *) core: Add open_htaccess hook which, in conjunction with dirwalk_stat
     and post_perdir_config (introduced in 2.4.5), allows mpm-itk to be
     used without patches to httpd core. [Stefan Fritsch]

  *) support/htdbm: fix processing of -t command line switch. Regression
     introduced in 2.4.4
     PR 55264 [Jo Rhett <jrhett netconsonance com>]

  *) mod_lua: add websocket support via r:wsupgrade, r:wswrite, r:wsread
     and r:wsping. [Daniel Gruno]

  *) mod_lua: add support for writing/reading cookies via r:getcookie and
     r:setcookie. [Daniel Gruno]

  *) mod_lua: If the first yield() of a LuaOutputFilter returns a string, it should
     be prefixed to the response as documented. [Eric Covener]
     Note: Not present in 2.4.7 CHANGES

  *) mod_lua: Remove ETAG, Content-Length, and Content-MD5 when a LuaOutputFilter
     is configured without mod_filter. [Eric Covener]
     Note: Not present in 2.4.7 CHANGES

  *) mod_lua: Register LuaOutputFilter scripts as changing the content and
     content-length by default, when run my mod_filter.  Previously,
     growing or shrinking a response that started with Content-Length set
     would require mod_filter and FilterProtocol change=yes. [Eric Covener]
     Note: Not present in 2.4.7 CHANGES

  *) mod_lua: Return a 500 error if a LuaHook* script doesn't return a
     numeric return code. [Eric Covener]
     Note: Not present in 2.4.7 CHANGES

Changes with Apache 2.4.6

  *) Revert a broken fix for PR54948 that was applied to 2.4.5 (which was
     not released) and found post-2.4.5 tagging.

Changes with Apache 2.4.5

  *) SECURITY: CVE-2013-1896 (cve.mitre.org)
     mod_dav: Sending a MERGE request against a URI handled by mod_dav_svn with
     the source href (sent as part of the request body as XML) pointing to a
     URI that is not configured for DAV will trigger a segfault. [Ben Reser
     <ben reser.org>]

  *) SECURITY: CVE-2013-2249 (cve.mitre.org)
     mod_session_dbd: Make sure that dirty flag is respected when saving
     sessions, and ensure the session ID is changed each time the session
     changes. This changes the format of the updatesession SQL statement.
     Existing configurations must be changed.
     [Takashi Sato, Graham Leggett]

  *) mod_auth_basic: Add a generic mechanism to fake basic authentication
     using the ap_expr parser. AuthBasicFake allows the administrator to
     construct their own username and password for basic authentication based
     on their needs. [Graham Leggett]

  *) mpm_event: Check that AsyncRequestWorkerFactor is not negative. PR 54254.
     [Jackie Zhang <jackie qq zhang gmail com>]

  *) mod_proxy: Ensure we don't attempt to amend a table we are iterating
     through, ensuring that all headers listed by Connection are removed.
     [Graham Leggett, Co-Advisor <coad measurement-factory.com>]

  *) mod_proxy_http: Make the proxy-interim-response environment variable
     effective by formally overriding origin server behaviour. [Graham
     Leggett, Co-Advisor <coad measurement-factory.com>]

  *) mod_proxy: Fix seg-faults when using the global pool on threaded
     MPMs [Thomas Eckert <thomas.r.w.eckert gmail.com>, Graham Leggett,
     Jim Jagielski]

  *) mod_deflate: Remove assumptions as to when an EOS bucket might arrive.
     Gracefully step aside if the body size is zero. [Graham Leggett]

  *) mod_ssl: Fix possible truncation of OCSP responses when reading from the
     server.  [Joe Orton]

  *) core: Support the SINGLE_LISTEN_UNSERIALIZED_ACCEPT optimization
     on Linux kernel versions 3.x and above.  PR 55121.  [Bradley Heilbrun
     <apache heilbrun.org>]

  *) mod_cache_socache: Make sure the CacheSocacheMaxSize directive is merged
     correctly. [Jens Låås <jelaas gmail.com>]

  *) rotatelogs: add -n number-of-files option to rotate through a number
     of fixed-name logfiles. [Eric Covener]

  *) mod_proxy: Support web-socket tunnels via mod_proxy_wstunnel.
     [Jim Jagielski]

  *) mod_cache_socache: Use the name of the socache implementation when performing
     a lookup rather than using the raw arguments. [Martin Ksellmann
     <martin@ksellmann.de>]

  *) core: Add dirwalk_stat hook.  [Jeff Trawick]

  *) core: Add post_perdir_config hook.
     [Steinar Gunderson <sgunderson bigfoot.com>]

  *) proxy_util: NULL terminate the right buffer in 'send_http_connect'.
     [Christophe Jaillet]

  *) mod_remoteip: close file in error path. [Christophe Jaillet]

  *) core: make the "default" parameter of the "ErrorDocument" option case
     insensitive. PR 54419 [Tianyin Xu <tixu cs ucsd edu>]

  *) mod_proxy_html: make the "ProxyHTMLFixups" options case insensitive.
     PR 54420 [Tianyin Xu <tixu cs ucsd edu>]

  *) mod_cache: Make option "CacheDisable" in mod_cache case insensitive.
     PR 54462 [Tianyin Xu <tixu cs ucsd edu>]

  *) mod_cache: If a 304 response indicates an entity not currently cached, then
     the cache MUST disregard the response and repeat the request without the
     conditional. [Graham Leggett, Co-Advisor <coad measurement-factory.com>]

  *) mod_cache: Ensure that we don't attempt to replace a cached response
     with an older response as per RFC2616 13.12. [Graham Leggett, Co-Advisor
     <coad measurement-factory.com>]

  *) core, mod_cache: Ensure RFC2616 compliance in ap_meets_conditions()
     with weak validation combined with If-Range and Range headers. Break
     out explicit conditional header checks to be useable elsewhere in the
     server. Ensure weak validation RFC compliance in the byteranges filter.
     Ensure RFC validation compliance when serving cached entities. PR 16142
     [Graham Leggett, Co-Advisor <coad measurement-factory.com>]

  *) core: Add the ability to do explicit matching on weak and strong ETags
     as per RFC2616 Section 13.3.3. [Graham Leggett, Co-Advisor
     <coad measurement-factory.com>]

  *) mod_cache: Ensure that updated responses to HEAD requests don't get
     mistakenly paired with a previously cached body. Ensure that any existing
     body is removed when a HEAD request is cached. [Graham Leggett,
     Co-Advisor <coad measurement-factory.com>]

  *) mod_cache: Honour Cache-Control: no-store in a request. [Graham Leggett]

  *) mod_cache: Make sure that contradictory entity headers present in a 304
     Not Modified response are caught and cause the entity to be removed.
     [Graham Leggett]

  *) mod_cache: Make sure Vary processing handles multivalued Vary headers and
     multivalued headers referred to via Vary. [Graham Leggett]

  *) mod_cache: When serving from cache, only the last header of a multivalued
     header was taken into account. Fixed. Ensure that Warning headers are
     correctly handled as per RFC2616. [Graham Leggett]

  *) mod_cache: Ignore response headers specified by no-cache=header and
     private=header as specified by RFC2616 14.9.1 What is Cacheable. Ensure
     that these headers are still processed when multiple Cache-Control
     headers are present in the response. PR 54706 [Graham Leggett,
     Yann Ylavic <ylavic.dev gmail.com>]

  *) mod_cache: Invalidate cached entities in response to RFC2616 Section
     13.10 Invalidation After Updates or Deletions. PR 15868 [Graham
     Leggett]

  *) mod_dav: Improve error handling in dav_method_put(), add new
     dav_join_error() function.  PR 54145.  [Ben Reser <ben reser.org>]

  *) mod_dav: Do not fail PROPPATCH when prop namespace is not known.
     PR 52559 [Diego Santa Cruz <diego.santaCruz spinetix.com>]

  *) mod_dav: When a PROPPATCH attempts to remove a non-existent dead
     property on a resource for which there is no dead property in the same
     namespace httpd segfaults. PR 52559 [Diego Santa Cruz
     <diego.santaCruz spinetix.com>]

  *) mod_dav: Sending an If or If-Match header with an invalid ETag doesn't
     result in a 412 Precondition Failed for a COPY operation. PR54610
     [Timothy Wood <tjw omnigroup.com>]

  *) mod_dav: Make sure that when we prepare an If URL for Etag comparison,
     we compare unencoded paths. PR 53910 [Timothy Wood <tjw omnigroup.com>]

  *) mod_deflate: Remove assumptions as to when an EOS bucket might arrive.
     Gracefully step aside if the body size is zero. [Graham Leggett]

  *) 'AuthGroupFile' and 'AuthUserFile' do not accept anymore the optional
     'standard' keyword . It was unused and not documented.
     PR54463 [Tianyin Xu <tixu cs.ucsd.edu> and Christophe Jaillet]

  *) core: Do not over allocate memory within 'ap_rgetline_core' for
     the common case. [Christophe Jaillet]

  *) core: speed up (for common cases) and reduce memory usage of
     ap_escape_logitem(). This should save 70-100 bytes in the request
     pool for a default config. [Christophe Jaillet]

  *) mod_dav: Ensure URI is correctly uriencoded on return. PR 54611
     [Timothy Wood <tjw omnigroup.com>]

  *) mod_proxy: Reject invalid values for Max-Forwards. [Graham Leggett,
     Co-Advisor <coad measurement-factory.com>]

  *) mod_cache: RFC2616 14.9.3 The s-maxage directive also implies the
     semantics of the proxy-revalidate directive. [Graham Leggett]

  *) mod_ssl: add support for subjectAltName-based host name checking
     in proxy mode (SSLProxyCheckPeerName). PR 54030. [Kaspar Brand]

  *) core: Use the proper macro for HTTP/1.1. [Graham Leggett]

  *) event MPM: Provide error handling for ThreadStackSize. PR 54311
     [Tianyin Xu <tixu cs.ucsd.edu>, Christophe Jaillet]

  *) mod_dav: Do not segfault on PROPFIND with a zero length DBM.
     PR 52559 [Diego Santa Cruz <diego.santaCruz spinetix.com>]

  *) core: Improve error message where client's request-line exceeds
     LimitRequestLine. PR 54384 [Christophe Jaillet]

  *) mod_macro: New module that provides macros within configuration files.
     [Fabien Coelho]

  *) mod_cache_socache: New cache implementation backed by mod_socache
     that replaces mod_mem_cache known from httpd 2.2. [Graham
     Leggett]

  *) htpasswd: Add -v option to verify a password. [Stefan Fritsch]

  *) mod_proxy: Add BalancerInherit and ProxyPassInherit to control
     whether Proxy Balancers and Workers are inherited by vhosts
     (default is On). [Jim Jagielski]

  *) mod_authnz_ldap: Allow using exec: calls to obtain LDAP bind
     password.  [Daniel Ruggeri]

  *) Added balancer parameter failontimeout to allow server admin
     to configure an IO timeout as an error in the balancer.
     [Daniel Ruggeri]

  *) mod_auth_digest: Fix crashes if shm initialization failed. [Stefan
     Fritsch]

  *) htpasswd, htdbm: Fix password generation. PR 54735. [Stefan Fritsch]

  *) core: Add workaround for gcc bug on sparc/64bit. PR 52900.
     [Stefan Fritsch]

  *) mod_setenvif: Fix crash in case SetEnvif and SetEnvIfExpr are used
     together. PR 54881. [Ruediger Pluem]

  *) htdigest: Fix buffer overflow when reading digest password file
     with very long lines. PR 54893. [Rainer Jung]

  *) ap_expr: Add the ability to base64 encode and base64 decode
     strings and to generate their SHA1 and MD5 hash.
     [Graham Leggett, Stefan Fritsch]

  *) mod_log_config: Fix crash when logging request end time for a failed
     request.  PR 54828 [Rainer Jung]

  *) mod_ssl: Catch missing, mismatched or encrypted client cert/key pairs
     with SSLProxyMachineCertificateFile/Path directives. PR 52212, PR 54698.
     [Keith Burdis <keith burdis.org>, Joe Orton, Kaspar Brand]

  *) mod_ssl: Quiet FIPS mode weak keys disabled and FIPS not selected emits
     in the error log to debug level.  [William Rowe]

  *) mod_cache_disk: CacheMinFileSize and CacheMaxFileSize were always
     using compiled in defaults of 1000000/1 respectively. [Eric Covener]

  *) mod_lbmethod_heartbeat, mod_heartmonitor: Respect DefaultRuntimeDir/
     DEFAULT_REL_RUNTIMEDIR for the heartbeat storage file.  [Jeff Trawick]

  *) mod_include: Use new ap_expr for 'elif', like 'if',
     if legacy parser is not specified.  PR 54548 [Tom Donovan]

  *) mod_lua: Add some new functions: r:htpassword(), r:mkdir(), r:mkrdir(),
     r:rmdir(), r:touch(), r:get_direntries(), r.date_parse_rfc().
     [Guenter Knauf]

  *) mod_lua: Add multipart form data handling. [Daniel Gruno]

  *) mod_lua: If a LuaMapHandler doesn't return any value, log a warning
     and treat it as apache2.OK. [Eric Covener]

  *) mod_lua: Add bindings for apr_dbd/mod_dbd database access
     [Daniel Gruno]

  *) mod_lua: Add LuaInputFilter/LuaOutputFilter for creating content
     filters in Lua [Daniel Gruno]

  *) mod_lua: Allow scripts handled by the lua-script handler to return
     a status code to the client (such as a 302 or a 500) [Daniel Gruno]

  *) mod_lua: Decline handling 'lua-script' if the file doesn't exist,
     rather than throwing an internal server error. [Daniel Gruno]

  *) mod_lua: Add functions r:flush and r:sendfile as well as additional
     request information to the request_rec structure. [Daniel Gruno]

  *) mod_lua: Add a server scope for Lua states, which creates a pool of
     states with manageable minimum and maximum size. [Daniel Gruno]

  *) mod_lua: Add new directive, LuaMapHandler, for dynamically mapping
     URIs to Lua scripts and functions using regular expressions.
     [Daniel Gruno]

  *) mod_lua: Add new directive LuaCodeCache for controlling in-memory
     caching of lua scripts. [Daniel Gruno]

Changes with Apache 2.4.4

  *) SECURITY: CVE-2012-3499 (cve.mitre.org)
     Various XSS flaws due to unescaped hostnames and URIs HTML output in
     mod_info, mod_status, mod_imagemap, mod_ldap, and mod_proxy_ftp.
     [Jim Jagielski, Stefan Fritsch, Niels Heinen <heinenn google com>]

  *) SECURITY: CVE-2012-4558 (cve.mitre.org)
     XSS in mod_proxy_balancer manager interface. [Jim Jagielski,
     Niels Heinen <heinenn google com>]

  *) mod_dir: Add support for the value 'disabled' in FallbackResource.
     [Vincent Deffontaines]

  *) mod_proxy_connect: Don't keepalive the connection to the client if the
     backend closes the connection. PR 54474. [Pavel Mateja <pavel netsafe cz>]

  *) mod_lua: Add bindings for mod_dbd/apr_dbd database access.
     [Daniel Gruno]

  *) mod_proxy: Allow for persistence of local changes made via the
     balancer-manager between graceful/normal restarts and power
     cycles. [Jim Jagielski]

  *) mod_proxy: Fix startup crash with mis-defined balancers.
     PR 52402. [Jim Jagielski]

  *) --with-module: Fix failure to integrate them into some existing
     module directories.  PR 40097.  [Jeff Trawick]

  *) htcacheclean: Fix potential segfault if "-p" is omitted.  [Joe Orton]

  *) mod_proxy_http: Honour special value 0 (unlimited) of LimitRequestBody
     PR 54435.  [Pavel Mateja <pavel netsafe.cz>]

  *) mod_proxy_ajp: Support unknown HTTP methods. PR 54416.
     [Rainer Jung]

  *) htcacheclean: Fix list options "-a" and "-A".
     [Rainer Jung]

  *) mod_slotmem_shm: Fix mistaken reset of num_free for restored shm.
     [Jim Jagielski]

  *) mod_proxy: non-existence of byrequests is not an immediate error.
     [Jim Jagielski]

  *) mod_proxy_balancer: Improve output of balancer-manager (re: Drn,
     Dis, Ign, Stby). PR 52478 [Danijel <dt-ng rbfh de>]

  *) configure: Fix processing of --disable-FEATURE for various features.
     [Jeff Trawick]

  *) mod_dialup/mod_http: Prevent a crash in mod_dialup in case of internal
     redirect. PR 52230.

  *) various modules, rotatelogs: Replace use of apr_file_write() with
     apr_file_write_full() to prevent incomplete writes. PR 53131.
     [Nicolas Viennot <apache viennot biz>, Stefan Fritsch]

  *) ab: Support socket timeout (-s timeout).
     [Guido Serra <zeph fsfe org>]

  *) httxt2dbm: Correct length computation for the 'value' stored in the
     DBM file. PR 47650 [jon buckybox com]

  *) core: Be more correct about rejecting directives that cannot work in <If>
     sections. [Stefan Fritsch]

  *) core: Fix directives like LogLevel that need to know if they are invoked
     at virtual host context or in Directory/Files/Location/If sections to
     work properly in If sections that are not in a Directory/Files/Location.
     [Stefan Fritsch]

  *) mod_xml2enc: Fix problems with charset conversion altering the
     Content-Length. [Micha Lenk <micha lenk info>]

  *) ap_expr: Add req_novary function that allows HTTP header lookups
     without adding the name to the Vary header. [Stefan Fritsch]

  *) mod_slotmem_*: Add in new fgrab() function which forces a grab and
     slot allocation on a specified slot. Allow for clearing of inuse
     array. [Jim Jagielski]

  *) mod_proxy_ftp: Fix segfaults on IPv4 requests to hosts with DNS
     AAAA records. PR  40841. [Andrew Rucker Jones <arjones simultan
     dyndns org>, <ast domdv de>, Jim Jagielski]

  *) mod_auth_form: Make sure that get_notes_auth() sets the user as does
     get_form_auth() and get_session_auth(). Makes sure that REMOTE_USER
     does not vanish during mod_include driven subrequests. [Graham
     Leggett]

  *) mod_cache_disk: Resolve errors while revalidating disk-cached files on
     Windows ("...rename tempfile to datafile failed..."). PR 38827
     [Eric Covener]

  *) mod_proxy_balancer: Bring XML output up to date. [Jim Jagielski]

  *) htpasswd, htdbm: Optionally read passwords from stdin, as more
     secure alternative to -b.  PR 40243. [Adomas Paltanavicius <adomas
     paltanavicius gmail com>, Stefan Fritsch]

  *) htpasswd, htdbm: Add support for bcrypt algorithm (requires
     apr-util 1.5 or higher). PR 49288. [Stefan Fritsch]

  *) htpasswd, htdbm: Put full 48bit of entropy into salt, improve
     error handling. Add some of htpasswd's improvements to htdbm,
     e.g. warn if password is truncated by crypt(). [Stefan Fritsch]

  *) mod_auth_form: Support the expr parser in the
     AuthFormLoginRequiredLocation, AuthFormLoginSuccessLocation and
     AuthFormLogoutLocation directives. [Graham Leggett]

  *) mod_ssl: Add support for TLS-SRP (Secure Remote Password key exchange
     for TLS, RFC 5054). PR 51075. [Quinn Slack <sqs cs stanford edu>,
     Christophe Renou, Peter Sylvester]

  *) mod_rewrite: Stop mergeing RewriteBase down to subdirectories
     unless new option 'RewriteOptions MergeBase' is configured.
     PR 53963. [Eric Covener]

  *) mod_header: Allow for exposure of loadavg and server load using new
     format specifiers %l, %i, %b [Jim Jagielski]

  *) core: Make ap_regcomp() return AP_REG_ESPACE if out of memory.  Make
     ap_pregcomp() abort if out of memory. This raises the minimum PCRE
     requirement to version 6.0. [Stefan Fritsch]

  *) mod_proxy: Add ability to configure the sticky session separator.
     PR 53893. [<inu inusasha de>, Jim Jagielski]

  *) mod_dumpio: Correctly log large messages
     PR 54179 [Marek Wianecki <mieszek2 interia pl>]

  *) core: Don't fail at startup with AH00554 when Include points to
     a directory without any wildcard character. [Eric Covener]

  *) core: Fail startup if the argument to ServerTokens is unrecognized.
     [Jackie Zhang  <jackie.qq.zhang gmail.com>]

  *) mod_log_forensic: Don't log a spurious "-" if a request has been rejected
     before mod_log_forensic could attach its id to it. [Stefan Fritsch]

  *) rotatelogs: Omit the second argument for the first invocation of
     a post-rotate program when -p is used, per the documentation.
     [Joe Orton]

  *) mod_session_dbd: fix a segmentation fault in the function dbd_remove.
     PR 53452. [<rebanerebane gmail com>, Reimo Rebane]

  *) core: Functions to provide server load values: ap_get_sload() and
     ap_get_loadavg(). [Jim Jagielski, Jan Kaluza <jkaluza redhat.com>,
     Jeff Trawick]

  *) mod_ldap: Fix regression in handling "server unavailable" errors on
     Windows.  PR 54140.  [Eric Covener]

  *) syslog logging: Remove stray ", referer" at the end of some messages.
     [Jeff Trawick]

  *) "Iterate" directives: Report an error if no arguments are provided.
     [Jeff Trawick]

  *) mod_ssl: Change default for SSLCompression to off, as compression
     causes security issues in most setups. (The so called "CRIME" attack).
     [Stefan Fritsch]

  *) ab: add TLS1.1/TLS1.2 options to -f switch, and adapt output
     to more accurately report the negotiated protocol. PR 53916.
     [Nicolás Pernas Maradei <nico emutex com>, Kaspar Brand]

  *) core: ErrorDocument now works for requests without a Host header.
     PR 48357.  [Jeff Trawick]

  *) prefork: Avoid logging harmless errors during graceful stop.
     [Joe Orton, Jeff Trawick]

  *) mod_proxy: When concatting for PPR, avoid cases where we
     concat ".../" and "/..." to create "...//..." [Jim Jagielski]

  *) mod_cache: Wrong content type and character set when
     mod_cache serves stale content because of a proxy error.
     PR 53539.  [Rainer Jung, Ruediger Pluem]

  *) mod_proxy_ajp: Fix crash in packet dump code when logging
     with LogLevel trace7 or trace8.  PR 53730.  [Rainer Jung]

  *) httpd.conf: Removed the configuration directives setting a bad_DNT
     environment introduced in 2.4.3. The actual directives are commented
     out in the default conf file.

  *) core: Apply length limit when logging Status header values.
     [Jeff Trawick, Chris Darroch]

  *) mod_proxy_balancer: The nonce is only derived from the UUID iff
     not set via the 'nonce' balancer param. [Jim Jagielski]

  *) mod_ssl: Match wildcard SSL certificate names in proxy mode.
     PR 53006.  [Joe Orton]

  *) Windows: Fix output of -M, -L, and similar command-line options
     which display information about the server configuration.
     [Jeff Trawick]

Changes with Apache 2.4.3

  *) SECURITY: CVE-2012-3502  (cve.mitre.org)
     mod_proxy_ajp, mod_proxy_http: Fix an issue in back end
     connection closing which could lead to privacy issues due
     to a response mixup. PR 53727. [Rainer Jung]

  *) SECURITY: CVE-2012-2687 (cve.mitre.org)
     mod_negotiation: Escape filenames in variant list to prevent a
     possible XSS for a site where untrusted users can upload files to
     a location with MultiViews enabled. [Niels Heinen <heinenn google.com>]

  *) mod_authnz_ldap: Don't try a potentially expensive nested groups
     search before exhausting all AuthLDAPGroupAttribute checks on the
     current group. PR 52464 [Eric Covener]

  *) mod_lua: Add new directive LuaAuthzProvider to allow implementing an
     authorization provider in lua. [Stefan Fritsch]

  *) core: Be less strict when checking whether Content-Type is set to
     "application/x-www-form-urlencoded" when parsing POST data,
     or we risk losing data with an appended charset. PR 53698
     [Petter Berntsen <petterb gmail.com>]

  *) httpd.conf: Added configuration directives to set a bad_DNT environment
     variable based on User-Agent and to remove the DNT header field from
     incoming requests when a match occurs. This currently has the effect of
     removing DNT from requests by MSIE 10.0 because it deliberately violates
     the current specification of DNT semantics for HTTP. [Roy T. Fielding]

  *) mod_socache_shmcb: Fix bus error due to a misalignment
     in some 32 bit builds, especially on Solaris Sparc.
     PR 53040.  [Rainer Jung]

  *) mod_cache: Set content type in case we return stale content.
     [Ruediger Pluem]

  *) Windows: Fix SSL failures on windows with AcceptFilter https none.
     PR 52476.  [Jeff Trawick]

  *) ab: Fix read failure when targeting SSL server.  [Jeff Trawick]

  *) The following now respect DefaultRuntimeDir/DEFAULT_REL_RUNTIMEDIR:
     - mod_auth_digest: shared memory file
     [Jeff Trawick]

  *) htpasswd: Use correct file mode for checking if file is writable.
     PR 45923. [Stefan Fritsch]

  *) mod_rewrite: Fix crash with dbd RewriteMaps. PR 53663. [Mikhail T.
     <mi apache aldan algebra com>]

  *) mod_ssl: Add new directive SSLCompression to disable TLS-level
     compression. PR 53219. [Björn Jacke <bjoern j3e de>, Stefan Fritsch]

  *) mod_lua: Add a few missing request_rec fields. Rename remote_ip to
     client_ip to match conn_rec. [Stefan Fritsch]

  *) mod_lua: Change prototype of vm_construct, to work around gcc bug which
     causes a segfault. PR 52779. [Dick Snippe <Dick Snippe tech omroep nl>]

  *) mpm_event: Don't count connections in lingering close state when
     calculating how many additional connections may be accepted.
     [Stefan Fritsch]

  *) mod_ssl: If exiting during initialization because of a fatal error,
     log a message to the main error log pointing to the appropriate
     virtual host error log. [Stefan Fritsch]

  *) mod_proxy_ajp: Reduce memory usage in case of many keep-alive requests on
     one connection. PR 52275. [Naohiro Ooiwa <naohiro ooiwa miraclelinux com>]

  *) mod_proxy_balancer: Restore balancing after a failed worker has
     recovered when using lbmethod_bybusyness.  PR 48735.  [Jeff Trawick]

  *) mod_setenvif: Compile some global regex only once during startup.
     This should save some memory, especially with .htaccess.
     [Stefan Fritsch]

  *) core: Add the port number to the vhost's name in the scoreboard.
     [Stefan Fritsch]

  *) mod_proxy: Fix ProxyPassReverse for balancer configurations.
     PR 45434.  [Joe Orton]

  *) mod_lua: Add the parsebody function for parsing POST data. PR 53064.
     [Daniel Gruno]

  *) apxs: Use LDFLAGS from config_vars.mk in addition to CFLAGS and CPPFLAGS.
     [Stefan Fritsch]

  *) mod_proxy: Fix memory leak or possible corruption in ProxyBlock
     implementation.  [Ruediger Pluem, Joe Orton]

  *) mod_proxy: Check hostname from request URI against ProxyBlock list,
     not forward proxy, if ProxyRemote* is configured.  [Joe Orton]

  *) mod_proxy_connect: Avoid DNS lookup on hostname from request URI
     if ProxyRemote* is configured.  PR 43697.  [Joe Orton]

  *) mpm_event, mpm_worker: Remain active amidst prevalent child process
     resource shortages.  [Jeff Trawick]

  *) Add "strict" and "warnings" pragmas to Perl scripts.  [Rich Bowen]

  *) The following now respect DefaultRuntimeDir/DEFAULT_REL_RUNTIMEDIR:
     - core: the scoreboard (ScoreBoardFile), pid file (PidFile), and
       mutexes (Mutex)
     [Jim Jagielski]

  *) ab: Fix bind() errors.  [Joe Orton]

  *) mpm_event: Don't do a blocking write when starting a lingering close
     from the listener thread. PR 52229. [Stefan Fritsch]

  *) mod_so: If a filename without slashes is specified for LoadFile or
     LoadModule and the file cannot be found in the server root directory,
     try to use the standard dlopen() search path. [Stefan Fritsch]

  *) mpm_event, mpm_worker: Fix cases where the spawn rate wasn't reduced
     after child process resource shortages.  [Jeff Trawick]

  *) mpm_prefork: Reduce spawn rate after a child process exits due to
     unexpected poll or accept failure.  [Jeff Trawick]

  *) core: Log value of Status header line in script responses rather
     than the fixed header name.  [Chris Darroch]

  *) mod_ssl: Fix handling of empty response from OCSP server.
     [Jim Meyering <meyering redhat.com>, Joe Orton]

  *) mpm_event: Fix handling of MaxConnectionsPerChild. [Stefan Fritsch]

  *) mod_authz_core: If an expression in "Require expr" returns denied and
     references %{REMOTE_USER}, trigger authentication and retry. PR 52892.
     [Stefan Fritsch]

  *) core: Always log if LimitRequestFieldSize triggers.  [Stefan Fritsch]

  *) mod_deflate: Skip compression if compression is enabled at SSL level.
     [Stefan Fritsch]

  *) core: Add missing HTTP status codes registered with IANA.
     [Julian Reschke <julian.reschke gmx.de>, Rainer Jung]

  *) mod_ldap: Treat the "server unavailable" condition as a transient
     error with all LDAP SDKs.  [Filip Valder <filip.valder vsb.cz>]

  *) core: Fix spurious "not allowed here" error returned when the Options
     directive is used in .htaccess and "AllowOverride Options" (with no
     specific options restricted) is configured.  PR 53444. [Eric Covener]

  *) mod_authz_core: Fix parsing of Require arguments in <AuthzProviderAlias>.
     PR 53048. [Stefan Fritsch]

  *) mod_log_config: Fix %{abc}C truncating cookie values at first "=".
     PR 53104. [Greg Ames]

  *) mod_ext_filter: Fix error_log spam when input filters are configured.
     [Joe Orton]

  *) mod_rewrite: Add "AllowAnyURI" option. PR 52774. [Joe Orton]

  *) htdbm, htpasswd: Don't crash if crypt() fails (e.g. with FIPS enabled).
     [Paul Wouters <pwouters redhat.com>, Joe Orton]

  *) core: Use a TLS 1.0 close_notify alert for internal dummy connection if
     the chosen listener is configured for https. [Joe Orton]

  *) mod_proxy: Use the the same hostname for SNI as for the HTTP request when
     forwarding to SSL backends. PR 53134.
     [Michael Weiser <michael weiser.dinsnail.net>, Ruediger Pluem]

  *) mod_info: Display all registered providers. [Stefan Fritsch]

  *) mod_ssl: Send the error message for speaking http to an https port using
     HTTP/1.0 instead of HTTP/0.9, and omit the link that may be wrong when
     using SNI. PR 50823. [Stefan Fritsch]

  *) core: Fix segfault in logging if r->useragent_addr or c->client_addr is
     unset. PR 53265. [Stefan Fritsch]

  *) log_server_status: Bring Perl style forward to the present, use
     standard modules, update for new format of server-status output.
     PR 45424. [Richard Bowen, Dave Brondsema, and others]

  *) mod_sed, mod_log_debug, mod_rewrite: Symbol namespace cleanups.
     [Joe Orton, André Malo]

  *) core: Prevent "httpd -k restart" from killing server in presence of
     config error. [Joe Orton]

  *) mod_proxy_fcgi: If there is an error reading the headers from the
     backend, send an error to the client. PR 52879. [Stefan Fritsch]

Changes with Apache 2.4.2

  *) SECURITY: CVE-2012-0883 (cve.mitre.org)
     envvars: Fix insecure handling of LD_LIBRARY_PATH that could lead to the
     current working directory to be searched for DSOs. [Stefan Fritsch]

  *) mod_slotmem_shm: Honor DefaultRuntimeDir [Jim Jagielski]

  *) mod_ssl: Fix crash with threaded MPMs due to race condition when
     initializing EC temporary keys. [Stefan Fritsch]

  *) mod_rewrite: Fix RewriteCond integer checks to be parsed correctly.
     PR 53023. [Axel Reinhold <apache freakout.de>, André Malo]

  *) mod_proxy: Add the forcerecovery balancer parameter that determines if
     recovery for balancer workers is enforced. [Ruediger Pluem]

  *) Fix MPM DSO load failure on AIX.  [Jeff Trawick]

  *) mod_proxy: Correctly set up reverse proxy worker. PR 52935.
     [Petter Berntsen <petterb gmail.com>]

  *) mod_sed: Don't define PATH_MAX to a potentially undefined value, causing
     compile problems on GNU hurd. [Stefan Fritsch]

  *) core: Add ap_runtime_dir_relative() and DefaultRuntimeDir.
     [Jeff Trawick]

  *) core: Fix breakage of Listen directives with MPMs that use a
     per-directory config. PR 52904. [Stefan Fritsch]

  *) core: Disallow directives in AllowOverrideList which are only allowed
     in VirtualHost or server context. These are usually not prepared to be
     called in .htaccess files. [Stefan Fritsch]

  *) core: In AllowOverrideList, do not allow 'None' together with other
     directives. PR 52823. [Stefan Fritsch]

  *) mod_slotmem_shm: Support DEFAULT_REL_RUNTIMEDIR for file-based shm.
     [Jim Jagielski]

  *) core: Fix merging of AllowOverrideList and ContentDigest.
     [Stefan Fritsch]

  *) mod_request: Fix validation of the KeptBodySize argument so it
     doesn't always throw a configuration error. PR 52981 [Eric Covener]

  *) core: Add filesystem paths to access denied / access failed messages
     AH00035 and AH00036. [Eric Covener]

  *) mod_dumpio: Properly handle errors from subsequent input filters.
     PR 52914. [Stefan Fritsch]

  *) Unix MPMs: Fix small memory leak in parent process if connect()
     failed when waking up children.  [Joe Orton]

  *) "DirectoryIndex disabled" now undoes DirectoryIndex settings in
     the current configuration section, not just previous config sections.
     PR 52845. [Eric Covener]

  *) mod_xml2enc: Fix broken handling of EOS buckets which could lead to
     response headers not being sent. PR 52766. [Stefan Fritsch]

  *) mod_ssl: Properly free the GENERAL_NAMEs. PR 32652. [Kaspar Brand]

  *) core: Check during config test that directories for the access
     logs actually exist. PR 29941. [Stefan Fritsch]

  *) mod_xml2enc, mod_proxy_html: Enable per-module loglevels.
     [Stefan Fritsch]

  *) mod_filter: Fix segfault with AddOutputFilterByType. PR 52755.
     [Stefan Fritsch]

  *) mod_session: Sessions are encoded as application/x-www-form-urlencoded
     strings, however we do not handle the encoding of spaces properly.
     Fixed. [Graham Leggett]

  *) Configuration: Example in comment should use a path consistent
     with the default configuration. PR 52715.
     [Rich Bowen, Jens Schleusener, Rainer Jung]

  *) Configuration: Switch documentation links from trunk to 2.4.
     [Rainer Jung]

  *) configure: Fix out of tree build using apr and apr-util in srclib.
     [Rainer Jung]

Changes with Apache 2.4.1

  *) SECURITY: CVE-2012-0053 (cve.mitre.org)
     Fix an issue in error responses that could expose "httpOnly" cookies
     when no custom ErrorDocument is specified for status code 400.
     [Eric Covener]

  *) mod_proxy_balancer: Fix crash on Windows. PR 52402 [Mladen Turk]

  *) core: Check during configtest that the directories for error logs exist.
     PR 29941 [Stefan Fritsch]

  *) Core configuration: add AllowOverride option to treat syntax
     errors in .htaccess as non-fatal. PR 52439 [Nick Kew, Jim Jagielski]

  *) core: Fix memory consumption in core output filter with streaming
     bucket types like CGI or PIPE.  [Joe Orton, Stefan Fritsch]

  *) configure: Disable modules at configure time if a prerequisite module
     is not enabled. PR 52487. [Stefan Fritsch]

  *) Rewrite and proxy now decline what they don't support rather
     than fail the request. [Joe Orton]

  *) Fix building against external apr plus apr-util if apr is not installed
     in a system default path. [Rainer Jung]

  *) Doxygen fixes and improvements. [Joe Orton, Igor Galić]

  *) core: Fix building against PCRE 8.30 by switching from the obsolete
     pcre_info() to pcre_fullinfo(). PR 52623 [Ruediger Pluem, Rainer Jung]

Changes with Apache 2.4.0

  *) SECURITY: CVE-2012-0031 (cve.mitre.org)
     Fix scoreboard issue which could allow an unprivileged child process
     to cause the parent to crash at shutdown rather than terminate
     cleanly.  [Joe Orton]

  *) mod_ssl: Fix compilation with xlc on AIX. PR 52394. [Stefan Fritsch]

  *) SECURITY: CVE-2012-0021 (cve.mitre.org)
     mod_log_config: Fix segfault (crash) when the '%{cookiename}C' log format
     string is in use and a client sends a nameless, valueless cookie, causing
     a denial of service. The issue existed since version 2.2.17 and 2.3.3.
     PR 52256.  [Rainer Canavan <rainer-apache 7val com>]

  *) mod_ssl: when compiled against OpenSSL 1.0.1 or later, allow explicit
     control of TLSv1.1 and TLSv1.2 through the SSLProtocol directive.
     [Kaspar Brand]

  *) mod_ssl: set OPENSSL_NO_SSL_INTERN when compiling against OpenSSL 1.0.1
     or later, to improve binary compatibility with future OpenSSL releases.
     [Kaspar Brand]

  *) mod_mime: Don't arbitrarily bypass AddOutputFilter during a ProxyPass,
     but then allow AddOutputFilter during a RewriteRule [P]. Make mod_mime
     behave identically in both cases. PR52342. [Graham Leggett]

  *) Move ab, logresolve, httxt2dbm and apxs to bin from sbin, along with
     corresponding man pages. [Graham Leggett]

  *) Distinguish properly between the bindir and sbindir directories when
     installing binaries. Previously all binaries were silently installed to
     sbindir, whether they were system administration commands or not.
     [Graham Leggett]

Changes with Apache 2.3.16

  *) SECURITY: CVE-2011-4317 (cve.mitre.org)
     Resolve additional cases of URL rewriting with ProxyPassMatch or
     RewriteRule, where particular request-URIs could result in undesired
     backend network exposure in some configurations.
     [Joe Orton]

  *) core: Limit line length in .htaccess to 8K like in 2.2.x, to avoid
     additional DoS potential. [Stefan Fritsch]

  *) core, all modules: Add unique tag to most error log messages. [Stefan
     Fritsch]

  *) mod_socache_memcache: Change provider name from "mc" to "memcache" to
     match module name. [Stefan Fritsch]

  *) mod_slotmem_shm: Change provider name from "shared" to "shm" to match
     module name. [Stefan Fritsch]

  *) mod_ldap: Fix segfault with Solaris LDAP when enabling ldaps. This
     requires an apr-util fix in which is available in apr-util >= 1.4.0.
     PR 42682. [Stefan Fritsch]

  *) mod_rewrite: Add the AllowNoSlash RewriteOption, which makes it possible
     for RewriteRules to be placed in .htaccess files that match the directory
     with no trailing slash. PR 48304.
     [Matthew Byng-Maddick <matthew byng-maddick bbc.co.uk>]

  *) mod_session_crypto: Add a SessionCryptoPassphraseFile directive so that
     the administrator can hide the keys from the configuration. [Graham
     Leggett]

  *) Introduce a per request version of the remote IP address, which can be
     optionally modified by a module when the effective IP of the client
     is not the same as the real IP of the client (such as a load balancer).
     Introduce a per connection "peer_ip" and a per request "client_ip" to
     distinguish between the raw IP address of the connection and the effective
     IP address of the request. [Graham Leggett]

  *) ap_pass_brigade_fchk() function added. [Jim Jagielski]

  *) core: Pass ap_errorlog_info struct to error log hook. [Stefan Fritsch]

  *) mod_cache_disk: Make sure we check return codes on all writes and
     attempts to close, and clean up after ourselves in these cases.
     PR43589. [Graham Leggett]

  *) mod_cache_disk: Remove the unnecessary intermediate brigade while
     writing to disk. Fixes a problem where mod_disk_cache was leaving
     buckets in the intermediate brigade and not passing them to out on
     exit. [Florian S. <f_los_ch yahoo.com>, Graham Leggett]

  *) mod_ssl: use a shorter setting for SSLCipherSuite in the default
     default configuration file, and add some more information about
     configuring a speed-optimized alternative.
     [Kaspar Brand]

  *) mod_ssl: drop support for the SSLv2 protocol. [Kaspar Brand]

  *) mod_lua: Stop losing track of all but the most specific LuaHook* directives
     when multiple per-directory config sections are used.  Adds LuaInherit
     directive to control how parent sections are merged.  [Eric Covener]

  *) Server directive display (-L): Include directives of DSOs.
     [Jeff Trawick]

  *) mod_cache: Make sure we merge headers correctly when we handle a
     non cacheable conditional response. PR52120. [Graham Leggett]

  *) Pre GA removal of components that will not be included:
     - mod_noloris was superseded by mod_reqtimeout
     - mod_serf
     - mpm_simple
     [Rainer Jung]

  *) core: Set MaxMemFree 2048 by default. [Stefan Fritsch]

  *) mpm_event: Fix assertion failure during very high load. [Stefan Fritsch]

  *) configure: Additional modules loaded by default: mod_headers.
     Modules moved from module set "few" to "most" and no longer loaded
     by default: mod_actions, mod_allowmethods, mod_auth_form, mod_buffer,
     mod_cgi(d), mod_include, mod_negotiation, mod_ratelimit, mod_request,
     mod_userdir. [Rainer Jung]

  *) mod_lua: Use the right lua scope when used as a hook. [Rainer Jung]

  *) configure: Only load the really imporant modules (i.e. those enabled by
     the 'few' selection) by default. Don't handle modules enabled with
     --enable-foo specially. [Stefan Fritsch]

  *) end-generation hook: Fix false notification of end-of-generation for
     temporary intervals with no active MPM children.  [Jeff Trawick]

  *) mod_ssl: Add support for configuring persistent TLS session ticket
     encryption/decryption keys (useful for clustered environments).
     [Paul Querna, Kaspar Brand]

  *) mod_usertrack: Use random value instead of remote IP address.
     [Stefan Fritsch]

Changes with Apache 2.3.15

  *) SECURITY: CVE-2011-3348 (cve.mitre.org)
     mod_proxy_ajp: Respond with HTTP_NOT_IMPLEMENTED when the method is not
     recognized.  [Jean-Frederic Clere]

  *) SECURITY: CVE-2011-3192 (cve.mitre.org)
     core: Fix handling of byte-range requests to use less memory, to avoid
     denial of service. If the sum of all ranges in a request is larger than
     the original file, ignore the ranges and send the complete file.
     PR 51714. [Stefan Fritsch, Jim Jagielski, Ruediger Pluem, Eric Covener,
     <lowprio20 gmail.com>]

  *) SECURITY: CVE-2011-3607 (cve.mitre.org)
     core: Fix integer overflow in ap_pregsub. This can be triggered e.g.
     with mod_setenvif via a malicious .htaccess. [Stefan Fritsch]

  *) SECURITY: CVE-2011-3368 (cve.mitre.org)
     Reject requests where the request-URI does not match the HTTP
     specification, preventing unexpected expansion of target URLs in
     some reverse proxy configurations.  [Joe Orton]

  *) configure: Load all modules in the generated default configuration
     when using --enable-load-all-modules. [Rainer Jung]

  *) mod_reqtimeout: Change the default to set some reasonable timeout
     values. [Stefan Fritsch]

  *) core, mod_dav_fs: Change default ETag to be "size mtime", i.e. remove
     the inode. PR 49623. [Stefan Fritsch]

  *) mod_lua: Expose SSL variables via r:ssl_var_lookup().  [Eric Covener]

  *) mod_lua: LuaHook{AccessChecker,AuthChecker,CheckUserID,TranslateName}
     can now additionally be run as "early" or "late" relative to other modules.
     [Eric Covener]

  *) configure: By default, only load those modules that are either required
     or explicitly selected by a configure --enable-foo argument. The
     LoadModule statements for modules enabled by --enable-mods-shared=most
     and friends will be commented out. [Stefan Fritsch]

  *) mod_lua: Prevent early Lua hooks (LuaHookTranslateName and
     LuaHookQuickHandler) from being configured in <Directory>, <Files>,
     and htaccess where the configuration would have been ignored.
     [Eric Covener]

  *) mod_lua: Resolve "attempt to index local 'r' (a userdata value)" errors
     in LuaMapHandler scripts [Eric Covener]

  *) mod_log_debug: Rename optional argument from if= to expr=, to be more
     in line with other config directives. [Stefan Fritsch]

  *) mod_headers: Require an expression to be specified with expr=, to be more
     in line with other config directives. [Stefan Fritsch]

  *) mod_substitute: To prevent overboarding memory usage, limit line length
     to 1MB. [Stefan Fritsch]

  *) mod_lua: Make the query string (r.args) writable. [Eric Covener]

  *) mod_include: Add support for application/x-www-form-urlencoded encoding
     and decoding. [Graham Leggett]

  *) rotatelogs: Add -c option to force logfile creation in every rotation
     interval, even if empty.  [Jan Kaluža <jkaluza redhat.com>]

  *) core: Limit ap_pregsub() to 64K, add ap_pregsub_ex() for longer strings.
     [Stefan Fritsch]

  *) mod_session_crypto: Refactor to support the new apr_crypto API.
     [Graham Leggett]

  *) http: Add missing Location header if local URL-path is used as
     ErrorDocument for 30x. [Stefan Fritsch]

  *) mod_buffer: Make sure we step down for subrequests, but not for internal
     redirects triggered by mod_rewrite. [Graham Leggett]

  *) mod_lua: add r:construct_url as a wrapper for ap_construct_url.
     [Eric Covener]

  *) mod_remote_ip: Fix configuration of internal proxies. PR 49272.
     [Jim Riggs <jim riggs me>]

  *) mpm_winnt: Handle AcceptFilter 'none' mode correctly; resolve specific
     server IP endpoint and remote client IP upon connection.  [William Rowe]

  *) mod_setenvif: Remove OID match which is obsoleted by SetEnvIfExpr with
     PeerExtList(). [Stefan Fritsch]

  *) mpm_prefork, mpm_worker, mpm_event: If a child is created just before
     graceful restart and then exits because of a missing lock file, don't
     shutdown the whole server. PR 39311. [Shawn Michael
     <smichael rightnow com>]

  *) mpm_event: Check the return value from ap_run_create_connection.
     PR 41194. [Davi Arnaut]

  *) mod_mime_magic: Add signatures for PNG and SWF to the example config.
     PR 48352. [Jeremy Wagner-Kaiser <jwagner-kaiser adknowledge com>]

  *) core, unixd: Add -D DUMP_RUN_CFG option to dump some configuration items
     from the parsed (or default) config. This is useful for init scripts that
     need to setup temporary directories and permissions. [Stefan Fritsch]

  *) core, mod_actions, mod_asis: Downgrade error log messages which accompany
     a 404 request status from loglevel error to info. PR 35768. [Stefan
     Fritsch]

  *) core: Fix hook sorting with Perl modules. PR 45076. [Torsten Foertsch
     <torsten foertsch gmx net>]

  *) core: Enforce LimitRequestFieldSize after multiple headers with the same
     name have been merged. [Stefan Fritsch]

  *) mod_ssl: If MaxMemFree is set, ask OpenSSL >= 1.0.0 to reduce memory
     usage.  PR 51618. [Cristian Rodríguez <crrodriguez opensuse org>,
     Stefan Fritsch]

  *) mod_ssl: At startup, when checking a server certificate whether it
     matches the configured ServerName, also take dNSName entries in the
     subjectAltName extension into account. PR 32652, PR 47051. [Kaspar Brand]

  *) mod_substitute: Reduce memory usage and copying of data. PR 50559.
     [Stefan Fritsch]

  *) mod_ssl/proxy: enable the SNI extension for backend TLS connections
     [Kaspar Brand]

  *) Add wrappers for malloc, calloc, realloc that check for out of memory
     situations and use them in many places. PR 51568, PR 51569, PR 51571.
     [Stefan Fritsch]

  *) Fix cross-compilation of mod_cgi/mod_cgid when APR_HAVE_STRUCT_RLIMIT is
     false but RLIMIT_* are defined.  PR51371. [Eric Covener]

  *) core: Correctly obey ServerName / ServerAlias if the Host header from the
     request matches the VirtualHost address.
     PR 51709. [Micha Lenk <micha lenk.info>]

  *) mod_unique_id: Use random number generator to initialize counter.
     PR 45110. [Stefan Fritsch]

  *) core: Add convenience API for apr_random. [Stefan Fritsch]

  *) core: Add MaxRangeOverlaps and MaxRangeReversals directives to control
     the number of overlapping and reversing ranges (respectively) permitted
     before returning the entire resource, with a default limit of 20.
     [Jim Jagielski]

  *) mod_ldap: Optional function uldap_ssl_supported(r) always returned false
     if called from a virtual host with mod_ldap directives in it.  Did not
     affect mod_authnz_ldap's usage of mod_ldap.  [Eric Covener]

  *) mod_filter: Instead of dropping the Accept-Ranges header when a filter
     registered with AP_FILTER_PROTO_NO_BYTERANGE is present,
     set the header value to "none". [Eric Covener, Ruediger Pluem]

  *) core: Allow MaxRanges none|unlimited|default and set 'Accept-Ranges: none'
     in the case Ranges are being ignored with MaxRanges none.
     [Eric Covener]

  *) mod_ssl: revamp CRL-based revocation checking when validating
     certificates of clients or proxied servers. Completely delegate
     CRL processing to OpenSSL, and add a new [Proxy]CARevocationCheck
     directive for controlling the revocation checking mode. [Kaspar Brand]

  *) core: Add MaxRanges directive to control the number of ranges permitted
     before returning the entire resource, with a default limit of 200.
     [Eric Covener]

  *) mod_cache: Ensure that CacheDisable can correctly appear within
     a LocationMatch. [Graham Leggett]

  *) mod_cache: Fix the moving of the CACHE filter, which erroneously
     stood down if the original filter was not added by configuration.
     [Graham Leggett]

  *) mod_ssl: improve certificate error logging. PR 47408. [Kaspar Brand]

  *) mod_authz_groupfile: Increase length limit of lines in the group file to
     16MB. PR 43084. [Stefan Fritsch]

  *) core: Increase length limit of lines in the configuration file to 16MB.
     PR 45888. PR 50824. [Stefan Fritsch]

  *) core: Add API for resizable buffers. [Stefan Fritsch]

  *) mod_ldap: Enable LDAPConnectionTimeout for LDAP toolkits that have
     LDAP_OPT_CONNECT_TIMEOUT instead of LDAP_OPT_NETWORK_TIMEOUT, such
     as Tivoli Directory Server 6.3 and later. [Eric Covener]

  *) mod_ldap: Change default number of retries from 10 to 3, and add
     an LDAPRetries and LDAPRetryDelay directives. [Eric Covener]

  *) mod_authnz_ldap: Don't retry during authentication, because this just
     multiplies the ample retries already being done by mod_ldap. [Eric Covener]

  *) configure: Allow to explicitly disable modules even with module selection
     'reallyall'. [Stefan Fritsch]

  *) mod_rewrite: Check validity of each internal (int:) RewriteMap even if the
     RewriteEngine is disabled in server context, avoiding a crash while
     referencing the invalid int: map at runtime. PR 50994.
     [Ben Noordhuis <info noordhuis nl>]

  *) mod_ssl, configure: require OpenSSL 0.9.7 or later. [Kaspar Brand]

  *) mod_ssl: remove ssl_toolkit_compat layer. [Kaspar Brand]

  *) mod_ssl, configure, ab: drop support for RSA BSAFE SSL-C toolkit.
     [Kaspar Brand]

  *) mod_usertrack: Run mod_usertrack earlier in the fixups hook to ensure the
     cookie is set when modules such as mod_rewrite trigger a redirect. Also
     use r->err_headers_out for the cookie, for the same reason.  PR29755.
     [Sami J. Mäkinen <sjm almamedia fi>, Eric Covener]

  *) mod_proxy_http, mod_proxy_connect: Add 'proxy-status' and
     'proxy-source-port' request notes for logging. PR 30195. [Stefan Fritsch]

  *) configure: Enable ldap modules in 'all' and 'most' selections if ldap
     is compiled into apr-util. [Stefan Fritsch]

  *) core: Add ap_check_cmd_context()-check if a command is executed in
     .htaccess file. [Stefan Fritsch]

  *) mod_deflate: Fix endless loop if first bucket is metadata. PR 51590.
     [Torsten Foertsch <torsten foertsch gmx net>]

  *) mod_authn_socache: Fix to work in .htaccess if not configured anywhere
     in httpd.conf, and introduce an AuthnCacheEnable directive.
     PR 51991 [Nick Kew]

  *) mod_xml2enc: new (formerly third-party) module supporting
     internationalisation for filters via smart charset sniffing
     and conversion. [Nick Kew]

  *) mod_proxy_html: new (formerly third-party) module to fix up
     HTML links in a reverse proxy situation, where a backend
     generates URLs that are not resolvable by Clients. [Nick Kew]

Changes with Apache 2.3.14

  *) mod_proxy_ajp: Improve trace logging.  [Rainer Jung]

  *) mod_proxy_ajp: Respect "reuse" flag in END_REPONSE packets.
     [Rainer Jung]

  *) mod_proxy: enable absolute URLs to be rewritten with ProxyPassReverse,
     e.g. to reverse proxy "Location: https://other-internal-server/login"
     [Nick Kew]

  *) prefork, worker, event: Make sure crashes are logged to the error log if
     httpd has already detached from the console. [Stefan Fritsch]

  *) prefork, worker, event: Reduce period during startup/restart where a
     successive signal may be lost. PR 43696. [Arun Bhalla <arun shme net>]

  *) mod_allowmethods: Correct Merging of "reset" and do not allow an
     empty parameter list for the AllowMethods directive. [Rainer Jung]

  *) configure: Update selection of modules for 'all' and 'most'. 'all' will
     now enable all modules except for example and test modules. Make the
     selection for 'most' more useful (including ssl and proxy). Both 'all'
     and 'most' will now disable modules if dependencies are missing instead
     of aborting. If a specific module is requested with --enable-XXX=yes,
     missing dependencies will still cause configure to exit with an error.
     [Stefan Fritsch]

  *) mod_ldap: Revert the integration of apr-ldap as ap_ldap which was done
     in 2.3.13. [Stefan Fritsch]

  *) core: For '*' or '_default_' vhosts, use a wildcard address of any
     address family, rather than IPv4 only.  [Joe Orton]

  *) core, mod_rewrite, mod_ssl, mod_nw_ssl: Make the SERVER_NAME variable
     include [ ] for literal IPv6 addresses, as mandated by RFC 3875.
     PR 26005. [Stefan Fritsch]

  *) mod_negotiation: Fix parsing of Content-Length in type maps. PR 42203.
     [Nagae Hidetake <nagae eagan jp>]

  *) core: Add more logging to ap_scan_script_header_err* functions. Add
     ap_scan_script_header_err*_ex functions that take a module index for
     logging.
     mod_cgi, mod_cgid, mod_proxy_fcgi, mod_proxy_scgi, mod_isapi: Use the
     new functions in order to make logging configurable per-module.
     [Stefan Fritsch]

  *) mod_dir: Add DirectoryIndexRedirect to send an external redirect to
     the proper index.  [Eric Covener]

  *) mod_deflate: Don't try to compress requests with a zero sized body.
     PR 51350. [Stefan Fritsch]

  *) core: Fix startup on IPv6-only systems. PR 50592. [Joe Orton,
     <root linkage white-void net>]

  *) suexec: Add environment variables CONTEXT_DOCUMENT_ROOT, CONTEXT_PREFIX,
     REDIRECT_ERROR_NOTES, REDIRECT_SCRIPT_FILENAME, REQUEST_SCHEME to the
     whitelist in suexec. PR 51499. [Graham Laverty <graham reg ca>,
     Stefan Fritsch]

  *) mod_rewrite: Fix regexp RewriteCond with NoCase. [Stefan Fritsch]

  *) mod_log_debug: New module that allows to log custom messages at various
     phases in the request processing. [Stefan Fritsch]

  *) mod_ssl: Add some debug logging when loading server certificates.
     PR 37912. [Nick Burch <nick burch alfresco com>]

  *) configure: Support reallyall option also for --enable-mods-static.
     [Rainer Jung]

  *) mod_socache_dc: add --with-distcache to configure for choosing
     the distcache installation directory. [Rainer Jung]

  *) mod_socache_dc: use correct build variable MOD_SOCACHE_DC_LDADD
     instead of MOD_SOCACHE_LDADD in build macro. [Rainer Jung]

  *) mod_lua, mod_deflate: respect platform specific runpath linker
     flag. [Rainer Jung]

  *) configure: Only link the httpd binary against PCRE. No other support
     binary needs PCRE. [Rainer Jung]

  *) configure: tolerate dependency checking failures for modules if
     they have been enabled implicitly. [Rainer Jung]

  *) configure: Allow to specify module specific custom linker flags via
     the MOD_XXX_LDADD variables. [Rainer Jung]

Changes with Apache 2.3.13

  *) ab: Support specifying the local address to use. PR 48930.
     [Peter Schuller <scode spotify com>]

  *) core: Add support to ErrorLogFormat for logging the system unique
     thread id under Linux. [Stefan Fritsch]

  *) event: New AsyncRequestWorkerFactor directive to influence how many
     connections will be accepted per process. [Stefan Fritsch]

  *) prefork, worker, event: Rename MaxClients to MaxRequestWorkers which
     describes more accurately what it does. [Stefan Fritsch]

  *) rotatelogs: Add -p argument to specify custom program to invoke
     after a log rotation.  PR 51285. [Sven Ulland <sveniu ifi.uio.no>,
     Joe Orton]

  *) mod_ssl: Don't do OCSP checks for valid self-issued certs. [Kaspar Brand]

  *) mod_ssl: Avoid unnecessary renegotiations with SSLVerifyDepth 0.
     PR 48215. [Kaspar Brand]

  *) mod_status: Display information about asynchronous connections in the
     server-status. PR 44377. [Stefan Fritsch]

  *) mpm_event: If the number of connections of a process is very high, or if
     all workers are busy, don't accept new connections in that process.
     [Stefan Fritsch]

  *) mpm_event: Process lingering close asynchronously instead of tying up
     worker threads. [Jeff Trawick, Stefan Fritsch]

  *) mpm_event: If MaxMemFree is set, limit the number of pools that is kept
     around. [Stefan Fritsch]

  *) mpm_event: Fix graceful restart aborting connections. PR 43359.
     [Takashi Sato <takashi lans-tv com>]

  *) mod_ssl: Disable AECDH ciphers in example config. PR 51363.
     [Rob Stradling <rob comodo com>]

  *) core: Introduce new function ap_get_conn_socket() to access the socket of
     a connection. [Stefan Fritsch]

  *) mod_data: Introduce a filter to support RFC2397 data URLs. [Graham
     Leggett]

  *) mod_userdir/mod_alias/mod_vhost_alias: Correctly set DOCUMENT_ROOT,
     CONTEXT_DOCUMENT_ROOT, CONTEXT_PREFIX. PR 26052. PR 46198.
     [Stefan Fritsch]

  *) core: Allow to override document_root on a per-request basis. Introduce
     new context_document_root and context_prefix which provide information
     about non-global URI-to-directory mappings (from e.g. mod_userdir or
     mod_alias) to scripts. PR 49705. [Stefan Fritsch]

  *) core: Add <ElseIf> and <Else> to complement <If> sections.
     [Stefan Fritsch]

  *) mod_ext_filter: Remove DebugLevel option in favor of per-module loglevel.
     [Stefan Fritsch]

  *) mod_include: Make the "#if expr" element use the new "ap_expr" expression
     parser. The old parser can still be used by setting the new directive
     SSILegacyExprParser. [Stefan Fritsch]

  *) core: Add some features to ap_expr for use by mod_include: a restricted
     mode that does not allow to bypass request access restrictions; new
     variables DOCUMENT_URI (alias for REQUEST_URI), LAST_MODIFIED; -A as an
     alias for -U; an additional data entry in ap_expr_eval_ctx_t for use by
     the consumer; an extensible ap_expr_exec_ctx() API that allows to use that
     data entry. [Stefan Fritsch]

  *) mod_include: Merge directory configs instead of one SSI* config directive
     causing all other per-directory SSI* config directives to be reset.
     [Stefan Fritsch]

  *) mod_charset_lite: Remove DebugLevel option in favour of per-module
     loglevel. [Stefan Fritsch]

  *) core: Add ap_regexec_len() function that works with non-null-terminated
     strings. PR 51231. [Yehezkel Horowitz <horowity checkpoint com>]

  *) mod_authnz_ldap: If the LDAP server returns constraint violation,
     don't treat this as an error but as "auth denied". [Stefan Fritsch]

  *) mod_proxy_fcgi|scgi: Add support for "best guess" of PATH_INFO
     for SCGI/FCGI. PR 50880, 50851. [Mark Montague <mark catseye.org>,
     Jim Jagielski]

  *) mod_cache: When content is served stale, and there is no means to
     revalidate the content using ETag or Last-Modified, and we have
     mandated no stale-on-error behaviour, stand down and don't cache.
     Saves a cache write that will never be read.
     [Graham Leggett]

  *) mod_reqtimeout: Fix a timed out connection going into the keep-alive
     state after a timeout when discarding a request body. PR 51103.
     [Stefan Fritsch]

  *) core: Add various file existence test operators to ap_expr.
     [Stefan Fritsch]

  *) mod_proxy_express: New mass reverse-proxy switch extension for
     mod_proxy. [Jim Jagielski]

  *) configure: Fix script error when configuring module set "reallyall".
     [Rainer Jung]

Changes with Apache 2.3.12

  *) configure, core: Provide easier support for APR's hook probe
     capability. [Jim Jagielski, Jeff Trawick]

  *) Silence autoconf 2.68 warnings.  [Rainer Jung]

  *) mod_authnz_ldap: Resolve crash when LDAP is used for authorization only
     [Scott Hill <shill genscape.com>]

  *) support: Make sure check_forensic works with mod_unique_id loaded
     [Joe Schaefer]

  *) Add child_status hook for tracking creation/termination of MPM child
     processes.  Add end_generation hook for notification when the last
     MPM child of a generation exits. [Jeff Trawick]

  *) mod_ldap: Make LDAPSharedCacheSize 0 create a non-shared-memory cache per
     process as opposed to disabling caching completely. This allows to use
     the non-shared-memory cache as a workaround for the shared memory cache
     not being available during graceful restarts. PR 48958. [Stefan Fritsch]

  *) Add new ap_reserve_module_slots/ap_reserve_module_slots_directive API,
     necessary if a module (like mod_perl) registers additional modules late
     in the startup phase. [Stefan Fritsch]

  *) core: Prevent segfault if DYNAMIC_MODULE_LIMIT is reached. PR 51072.
     [Torsten Förtsch <torsten foertsch gmx net>]

  *) WinNT MPM: Improve robustness under heavy load.  [Jeff Trawick]

  *) MinGW build improvements.  PR 49535.  [John Vandenberg
     <jayvdb gmail.com>, Jeff Trawick]

  *) core: Support module names with colons in loglevel configuration.
     [Torsten Förtsch <torsten foertsch gmx net>]

  *) mod_ssl, ab: Support OpenSSL compiled without SSLv2 support.
     [Stefan Fritsch]

  *) core: Abort if the MPM is changed across restart.  [Jeff Trawick]

  *) mod_proxy_ajp: Add support for 'ProxyErrorOverride on'. PR 50945.
     [Peter Pramberger <peter pramberger.at>, Jim Jagielski]

  *) mod_proxy_fcgi: Add support for 'ProxyErrorOverride on'. PR 50913.
     [Mark Montague <mark catseye.org>, Jim Jagielski]

  *) core: Change the APIs of ap_cfg_getline() and ap_cfg_getc() to return an
     error code. Abort with a nice error message if a config line is too long.
     Partial fix for PR 50824. [Stefan Fritsch]

  *) mod_info: Dump config to stdout during startup if -DDUMP_CONFIG is
     specified. PR 31956. [Stefan Fritsch]

  *) Restore visibility of DEFAULT_PIDLOG to core and modules.  MPM
     helper function ap_remove_pid() added.  [Jeff Trawick]

  *) Enable DEFAULT_REL_RUNTIMEDIR on Windows and NetWare.  [various]

  *) Correct C++ incompatibility with http_log.h.  [Stefan Fritsch, Jeff
     Trawick]

  *) mod_log_config: Prevent segfault. PR 50861. [Torsten Förtsch
     <torsten.foertsch gmx.net>]

  *) core: AllowEncodedSlashes new option NoDecode to allow encoded slashes
     in request URL path info but not decode them. Change behavior of option
     "On" to decode the encoded slashes as 2.0 and 2.2 do.  PR 35256,
     PR 46830.  [Dan Poirier]

  *) mod_ssl: Check SNI hostname against Host header case-insensitively.
     PR 49491.  [Mayank Agrawal <magrawal.08 gmail.com>]

  *) mod_ldap: Add LDAPConnectionPoolTTL to give control over lifetime
     of bound backend LDAP connections.  PR47634 [Eric Covener]

  *) mod_cache: Make CacheEnable and CacheDisable configurable per
     directory in addition to per server, making them work from within
     a LocationMatch. [Graham Leggett]

  *) worker, event, prefork: Correct several issues when built as
     DSOs; most notably, the scoreboard was reinitialized during graceful
     restart, such that processes of the previous generation were not
     observable.  [Jeff Trawick]

Changes with Apache 2.3.11

  *) mod_win32: Added shebang check for '! so that .vbs scripts work as CGI.
     Win32's cscript interpreter can only use a single quote as comment char.
     [Guenter Knauf]

  *) mod_proxy: balancer-manager now uses POST instead of GET.
     [Jim Jagielski]

  *) core: new util function: ap_parse_form_data(). Previously,
     this capability was tucked away in mod_request. [Jim Jagielski]

  *) core: new hook: ap_run_pre_read_request. [Jim Jagielski]

  *) modules: Fix many modules that were not correctly initializing if they
     were not active during server startup but got enabled later during a
     graceful restart. [Stefan Fritsch]

  *) core: Create new ap_state_query function that allows modules to determine
     if the current configuration run is the initial one at server startup,
     and if the server is started for testing/config dumping only.
     [Stefan Fritsch]

  *) mod_proxy: Runtime configuration of many parameters for existing
     balancers via the balancer-manager. [Jim Jagielski]

  *) mod_proxy: Runtime addition of new workers (BalancerMember) for existing
     balancers via the balancer-manager. [Jim Jagielski]

  *) mod_cache: When a bad Expires date is present, we need to behave as if
     the Expires is in the past, not as if the Expires is missing. PR 16521.
     [Co-Advisor <coad measurement-factory.com>]

  *) mod_cache: We must ignore quoted-string values that appear in a
     Cache-Control header. PR 50199. [Graham Leggett]

  *) mod_dav: Revert change to send 501 error if unknown Content-* header is
    received for a PUT request. PR 42978. [Stefan Fritsch]

  *) mod_cache: Respect s-maxage as described by RFC2616 14.9.3, which must
     take precedence if present. PR 35247. [Graham Leggett]

  *) mod_ssl: Fix a possible startup failure if multiple SSL vhosts
     are configured with the same ServerName and private key file.
     [Masahiro Matsuya <mmatsuya redhat.com>, Joe Orton]

  *) mod_socache_dc: Make module compile by fixing some typos.
     PR 50735 [Mark Montague <mark catseye.org>]

  *) prefork: Update MPM state in children during a graceful stop or
     restart.  PR 41743.  [Andrew Punch <andrew.punch 247realmedia.com>]

  *) mod_mime: Ignore leading dots when looking for mime extensions.
     PR 50434 [Stefan Fritsch]

  *) core: Add support to set variables with the 'Define' directive. The
     variables that can then be used in the config using the ${VAR} syntax
     known from envvar interpolation. [Stefan Fritsch]

  *) mod_proxy_http: make adding of X-Forwarded-* headers configurable.
     ProxyAddHeaders defaults to On. [Vincent Deffontaines]

  *) mod_slotmem_shm: Increase memory alignment for slotmem data.
     [Rainer Jung]

  *) mod_ssl: Add config options for OCSP: SSLOCSPResponderTimeout,
     SSLOCSPResponseMaxAge, SSLOCSPResponseTimeSkew.
     [Kaspar Brand <httpd-dev.2011 velox.ch>]

  *) mod_ssl: Revamp output buffering to reduce network overhead for
     output fragmented into many buckets, such as chunked HTTP responses.
     [Joe Orton]

  *) core: Apply <If> sections to all requests, not only to file base requests.
     Allow to use <If> inside <Directory>, <Location>, and <Files> sections.
     The merging of <If> sections now happens after the merging of <Location>
     sections, even if an <If> section is embedded inside a <Directory> or
     <Files> section.  [Stefan Fritsch]

  *) mod_proxy: Refactor usage of shared data by dropping the scoreboard
     and using slotmem. Create foundation for dynamic growth/changes of
     members within a balancer. Remove BalancerNonce in favor of a
     per-balancer 'nonce' parameter. [Jim Jagielski]

  *) mod_status: Don't show slots which are disabled by MaxClients as open.
     PR 47022 [Jordi Prats <jordi prats gmail com>, Stefan Fritsch]

  *) mpm_prefork: Fix ap_mpm_query results for AP_MPMQ_MAX_DAEMONS and
     AP_MPMQ_MAX_THREADS.

  *) mod_authz_core: Fix bug in merging logic if user-based and non-user-based
     authorization directives were mixed. [Stefan Fritsch]

  *) mod_authn_socache: change directive name from AuthnCacheProvider
     to AuthnCacheProvideFor.  The term "provider" is overloaded in
     this module, and we should avoid confusion between the provider
     of a backend (AuthnCacheSOCache) and the authn provider(s) for
     which this module provides cacheing (AuthnCacheProvideFor).
     [Nick Kew]

  *) mod_proxy_http: Allocate the fake backend request from a child pool
     of the backend connection, instead of misusing the pool of the frontend
     request. Fixes a thread safety issue where buckets set aside in the
     backend connection leak into other threads, and then disappear when
     the frontend request is cleaned up, in turn causing corrupted buckets
     to make other threads spin. [Graham Leggett]

  *) mod_ssl: Change the format of the SSL_{CLIENT,SERVER}_{I,S}_DN variables
     to be RFC 2253 compatible, convert non-ASCII characters to UTF8, and
     escape other special characters with backslashes. The old format can
     still be used with the LegacyDNStringFormat argument to SSLOptions.

  *) core, mod_rewrite: Make the REQUEST_SCHEME variable available to
     scripts and mod_rewrite. [Stefan Fritsch]

  *) mod_rewrite: Allow to use arbitrary boolean expressions (ap_expr) in
     RewriteCond. [Stefan Fritsch]

  *) mod_rewrite: Allow to unset environment variables using E=!VAR.
     PR 49512. [Mark Drayton <mark markdrayton info>, Stefan Fritsch]

  *) mod_headers: Restore the 2.3.8 and earlier default for the first
     argument of the Header directive ("onsuccess").  [Eric Covener]

  *) core: Disallow the mixing of relative and absolute Options PR 33708.
     [Sönke Tesch <st kino-fahrplan.de>]

  *) core: When exporting request headers to HTTP_* environment variables,
     drop variables whose names contain invalid characters. Describe in the
     docs how to restore the old behaviour. [Malte S. Stretz <mss apache org>]

  *) core: When selecting an IP-based virtual host, favor an exact match for
     the port over a wildcard (or omitted) port instead of favoring the one
     that came first in the configuration file. [Eric Covener]

  *) core: Overlapping virtual host address/port combinations  now implicitly
     enable name-based virtual hosting for that address.  The NameVirtualHost
     directive has no effect, and _default_ is interpreted the same as "*".
     [Eric Covener]

  *) core: In the absence of any Options directives, the default is now
     "FollowSymlinks" instead of "All".  [Igor Galić]

  *) rotatelogs: Add -e option to write logs through to stdout for optional
     further processing. [Graham Leggett]

  *) mod_ssl: Correctly read full lines in input filter when the line is
     incomplete during first read. PR 50481. [Ruediger Pluem]

  *) mod_authz_core: Add AuthzSendForbiddenOnFailure directive to allow
     sending '403 FORBIDDEN' instead of '401 UNAUTHORIZED' if authorization
     fails for an authenticated user. PR 40721. [Stefan Fritsch]

Changes with Apache 2.3.10

  *) mod_rewrite: Don't implicitly URL-escape the original query string
     when no substitution has changed it. PR 50447. [Eric Covener]

  *) core: Honor 'AcceptPathInfo OFF' during internal redirects,
     such as per-directory mod_rewrite substitutions.  PR 50349.
     [Eric Covener]

  *) mod_rewrite: Add 'RewriteOptions InheritBefore' to put the base
     rules/conditions before the overridden rules/conditions.  PR 39313.
     [Jérôme Grandjanny <jerome.grandjanny cea.fr>]

  *) mod_autoindex: add IndexIgnoreReset to reset the list of IndexIgnored
     filenames in higher precedence configuration sections.  PR 24243.
     [Eric Covener]

  *) mod_cgid: RLimit* directive support for mod_cgid.  PR 42135
     [Eric Covener]

  *) core: Fail startup when the argument to ServerName looks like a glob
     or a regular expression instead of a hostname (*?[]).  PR 39863
     [Rahul Nair <rahul.g.nair gmail.com>]

  *) mod_userdir: Add merging of enable, disable, and filename arguments
     to UserDir directive, leaving enable/disable of userlists unmerged.
     PR 44076 [Eric Covener]

  *) httpd: When no -k option is provided on the httpd command line, the server
     was starting without checking for an existing pidfile.  PR 50350
     [Eric Covener]

  *) mod_proxy: Put the worker in error state if the SSL handshake with the
     backend fails. PR 50332.
     [Daniel Ruggeri <DRuggeri primary.net>, Ruediger Pluem]

  *) mod_cache_disk: Fix Windows build which was broken after renaming
     the module. [Gregg L. Smith]

Changes with Apache 2.3.9

  *) SECURITY: CVE-2010-1623 (cve.mitre.org)
     Fix a denial of service attack against mod_reqtimeout.
     [Stefan Fritsch]

  *) mod_headers: Change default first argument of Header directive
     from "onsuccess" to "always". [Eric Covener]

  *) mod_include: Add the onerror attribute to the include element,
     allowing an URL to be specified to include on error. [Graham
     Leggett]

  *) mod_cache_disk: mod_disk_cache renamed to mod_cache_disk, to be
     consistent with the naming of other modules. [Graham Leggett]

  *) mod_setenvif: Add SetEnvIfExpr directive to set env var depending on
     expression. [Stefan Fritsch]

  *) mod_proxy: Fix ProxyPassInterpolateEnv directive. PR 50292.
     [Stefan Fritsch]

  *) suEXEC: Add Suexec directive to disable suEXEC without renaming the
     binary (Suexec Off), or force startup failure if suEXEC is required
     but not supported (Suexec On).  Change SuexecUserGroup to fail
     startup instead of just printing a warning if suEXEC is disabled.
     [Jeff Trawick]

  *) core: Add Error directive for aborting startup or htaccess processing
     with a specified error message.  [Jeff Trawick]

  *) mod_rewrite: Fix the RewriteEngine directive to work within a
     location. Previously, once RewriteEngine was switched on globally,
     it was impossible to switch off. [Graham Leggett]

  *) core, mod_include, mod_ssl: Move the expression parser derived from
     mod_include back into mod_include. Replace ap_expr with a parser
     derived from mod_ssl's parser. Make mod_ssl use the new parser. Rework
     ap_expr's public interface and provide hooks for modules to add variables
     and functions. [Stefan Fritsch]

  *) core: Do the hook sorting earlier so that the hooks are properly sorted
     for the pre_config hook and during parsing the config. [Stefan Fritsch]

  *) core: In the absence of any AllowOverride directives, the default is now
     "None" instead of "All".  PR49823 [Eric Covener]

  *) mod_proxy: Don't allow ProxyPass or ProxyPassReverse in
     <Directory> or <Files>. PR47765 [Eric Covener]

  *) prefork/worker/event MPMS: default value (when no directive is present)
     of MaxConnectionsPerChild/MaxRequestsPerChild is changed to 0 from 10000
     to match default configuration and manual. PR47782 [Eric Covener]

  *) proxy_connect: Don't give up in the middle of a CONNECT tunnel
     when the child process is starting to exit.  PR50220. [Eric Covener]

  *) mod_autoindex: Fix inheritance of mod_autoindex directives into
     contexts that don't have any mod_autoindex directives. PR47766.
     [Eric Covener]

  *) mod_rewrite: Add END flag for RewriteRule to prevent further rounds
     of rewrite processing when a per-directory substitution occurs.
     [Eric Covener]

  *) mod_ssl: Make sure to always log an error if loading of CA certificates
     fails. PR 40312. [Paul Tiemann <issues apache org ourdetour com>]

  *) mod_dav: Send 501 error if unknown Content-* header is received for a PUT
     request (RFC 2616 9.6). PR 42978. [Stefan Fritsch]

  *) mod_dav: Send 400 error if malformed Content-Range header is received for
     a put request (RFC 2616 14.16). PR 49825. [Stefan Fritsch]

  *) mod_proxy: Release the backend connection as soon as EOS is detected,
     so the backend isn't forced to wait for the client to eventually
     acknowledge the data. [Graham Leggett]

  *) mod_proxy: Optimise ProxyPass within a Location so that it is stored
     per-directory, and chosen during the location walk. Make ProxyPass
     work correctly from within a LocationMatch. [Graham Leggett]

  *) core: Fix segfault if per-module LogLevel is on virtual host
     scope. PR 50117. [Stefan Fritsch]

  *) mod_proxy: Move the ProxyErrorOverride directive to have per
     directory scope. [Graham Leggett]

  *) mod_allowmethods: New module to deny certain HTTP methods without
     interfering with authentication/authorization. [Paul Querna,
     Igor Galić, Stefan Fritsch]

  *) mod_ssl: Log certificate information and improve error message if client
     cert verification fails. PR 50093, PR 50094. [Lassi Tuura <lat cern ch>,
     Stefan Fritsch]

  *) htcacheclean: Teach htcacheclean to limit cache size by number of
     inodes in addition to size of files. Prevents a cache disk from
     running out of space when many small files are cached.
     [Graham Leggett]

  *) core: Rename MaxRequestsPerChild to MaxConnectionsPerChild, which
     describes more accurately what the directive does. The old name
     still works but logs a warning. [Stefan Fritsch]

  *) mod_cache: Optionally serve stale data when a revalidation returns a
     5xx response, controlled by the CacheStaleOnError directive.
     [Graham Leggett]

  *) htcacheclean: Allow the listing of valid URLs within the cache, with
     the option to list entry metadata such as sizes and times. [Graham
     Leggett]

  *) mod_cache: correctly parse quoted strings in cache headers.
     PR 50199 [Nick Kew]

  *) mod_cache: Allow control over the base URL of reverse proxied requests
     using the CacheKeyBaseURL directive, so that the cache key can be
     calculated from the endpoint URL instead of the server URL. [Graham
     Leggett]

  *) mod_cache: CacheLastModifiedFactor, CacheStoreNoStore, CacheStorePrivate,
     CacheStoreExpired, CacheIgnoreNoLastMod, CacheDefaultExpire,
     CacheMinExpire and CacheMaxExpire can be set per directory/location.
     [Graham Leggett]

  *) mod_disk_cache: CacheMaxFileSize, CacheMinFileSize, CacheReadSize and
     CacheReadTime can be set per directory/location. [Graham Leggett]

  *) core: Speed up config parsing if using a very large number of config
     files. PR 50002 [andrew cloudaccess net]

  *) mod_cache: Support the caching of HEAD requests. [Graham Leggett]

  *) htcacheclean: Allow the option to round up file sizes to a given
     block size, improving the accuracy of disk usage. [Graham Leggett]

  *) mod_ssl: Add authz providers for use with mod_authz_core and its
     RequireAny/RequireAll containers: 'ssl' (equivalent to SSLRequireSSL),
     'ssl-verify-client' (for use with 'SSLVerifyClient optional'), and
     'ssl-require' (expressions with same syntax as SSLRequire).
     [Stefan Fritsch]

  *) mod_ssl: Make the ssl expression parser thread-safe. It now requires
     bison instead of yacc. [Stefan Fritsch]

  *) mod_disk_cache: Change on-disk header file format to support the
     link of the device/inode of the data file to the matching header
     file, and to support the option of not writing a data file when
     the data file is empty. [Graham Leggett]

  *) core/mod_unique_id: Add generate_log_id hook to allow to use
     the ID generated by mod_unique_id as error log ID for requests.
     [Stefan Fritsch]

  *) mod_cache: Make sure that we never allow a 304 Not Modified response
     that we asked for to leak to the client should the 304 response be
     uncacheable. PR45341 [Graham Leggett]

  *) mod_cache: Add the cache_status hook to register the final cache
     decision hit/miss/revalidate. Add optional support for an X-Cache
     and/or an X-Cache-Detail header to add the cache status to the
     response. PR48241 [Graham Leggett]

  *) mod_authz_host: Add 'local' provider that matches connections originating
     on the local host. PR 19938. [Stefan Fritsch]

  *) Event MPM: Fix crash accessing pollset on worker thread when child
     process is exiting.  [Jeff Trawick]

  *) core: For process invocation (cgi, fcgid, piped loggers and so forth)
     pass the system library path (LD_LIBRARY_PATH or platform-specific
     variables) along with the system PATH, by default.  Both should be
     overridden together as desired using PassEnv etc; see mod_env.
     [William Rowe]

  *) mod_cache: Introduce CacheStoreExpired, to allow administrators to
     capture a stale backend response, perform If-Modified-Since requests
     against the backend, and serving from the cache all 304 responses.
     This restores pre-2.2.4 cache behavior.  [William Rowe]

  *) mod_rewrite: Introduce <=, >= string comparison operators, and integer
     comparators -lt, -le, -eq, -ge, and -gt.  To help bash users and drop
     the ambiguity of the symlink test "-ltest", introduce -h or -L as
     symlink test operators.  [William Rowe]

  *) mod_cache: Give the cache provider the opportunity to choose to cache
     or not cache based on the buckets present in the brigade, such as the
     presence of a FILE bucket.
     [Graham Leggett]

  *) mod_authz_core: Allow authz providers to check args while reading the
     config and allow to cache parsed args. Move 'all' and 'env' authz
     providers from mod_authz_host to mod_authz_core. Add 'method' authz
     provider depending on the HTTP method.  [Stefan Fritsch]

  *) mod_include: Move the request_rec within mod_include to be
     exposed within include_ctx_t. [Graham Leggett]

  *) mod_include: Reinstate support for UTF-8 character sets by allowing a
     variable being echoed or set to be decoded and then encoded as separate
     steps. PR47686 [Graham Leggett]

  *) mod_cache: Add a discrete commit_entity() provider function within the
     mod_cache provider interface which is called to indicate to the
     provider that caching is complete, giving the provider the opportunity
     to commit temporary files permanently to the cache in an atomic
     fashion. Replace the inconsistent use of error cleanups with a formal
     set of pool cleanups attached to a subpool, which is destroyed on error.
     [Graham Leggett]

  *) mod_cache: Change the signature of the store_body() provider function
     within the mod_cache provider interface to support an "in" brigade
     and an "out" brigade instead of just a single input brigade. This
     gives a cache provider the option to consume only part of the brigade
     passed to it, rather than the whole brigade as was required before.
     This fixes an out of memory and a request timeout condition that would
     occur when the original document was a large file. Introduce
     CacheReadSize and CacheReadTime directives to mod_disk_cache to control
     the amount of data to attempt to cache at a time. [Graham Leggett]

  *) core: Add ErrorLogFormat to allow configuring error log format, including
     additional information that is logged once per connection or request. Add
     error log IDs for connections and request to allow correlating error log
     lines and the corresponding access log entry. [Stefan Fritsch]

  *) core: Disable sendfile by default. [Stefan Fritsch]

  *) mod_cache: Check the request to determine whether we are allowed
     to return cached content at all, and respect a "Cache-Control:
     no-cache" header from a client. Previously, "no-cache" would
     behave like "max-age=0". [Graham Leggett]

  *) mod_cache: Use a proper filter context to hold filter data instead
     of misusing the per-request configuration. Fixes a segfault on trunk
     when the normal handler is used. [Graham Leggett]

  *) mod_cgid: Log a warning if the ScriptSock path is truncated because
     it is too long. PR 49388.  [Stefan Fritsch]

  *) vhosts: Do not allow _default_ in NameVirtualHost, or mixing *
     and non-* ports on NameVirtualHost, or multiple NameVirtualHost
     directives for the same address:port, or NameVirtualHost
     directives with no matching VirtualHosts, or multiple ip-based
     VirtualHost sections for the same address:port.  These were
     previously accepted with a warning, but the behavior was
     undefined.  [Dan Poirier]

  *) mod_remoteip: Fix a segfault when using mod_remoteip in conjunction with
     Allow/Deny. PR 49838.  [Andrew Skalski <voltara gmail.com>]

  *) core: DirectoryMatch can now match on the end of line character ($),
     and sub-directories of matched directories are no longer implicitly
     matched.  PR49809 [Eric Covener]

  *) Regexps: introduce new higher-level regexp utility including parsing
     and executing perl-style regexp ops (e.g s/foo/bar/i) and regexp memory
     [Nick Kew]

  *) Proxy: support setting source address.  PR 29404
     [Multiple contributors iterating through bugzilla,
      Aron Ujvari <xanco nikhok.hu>, Aleksey Midenkov <asm uezku.kemsu.ru>,
      <dan listening-station.net; trunk version Nick Kew]

  *) HTTP protocol: return 400 not 503 if we have to abort due to malformed
     chunked encoding. [Nick Kew]

Changes with Apache 2.3.8

  *) suexec: Support large log files. PR 45856. [Stefan Fritsch]

  *) core: Abort with sensible error message if no or more than one MPM is
     loaded. [Stefan Fritsch]

  *) mod_proxy: Rename erroronstatus to failonstatus.
     [Daniel Ruggeri <DRuggeri primary.net>]

  *) mod_dav_fs: Fix broken "creationdate" property.
     Regression in version 2.3.7. [Rainer Jung]

Changes with Apache 2.3.7

  *) SECURITY: CVE-2010-1452 (cve.mitre.org)
     mod_dav, mod_cache, mod_session: Fix Handling of requests without a path
     segment. PR 49246 [Mark Drayton, Jeff Trawick]

  *) mod_ldap: Properly check the result returned by apr_ldap_init. PR 46076.
     [Stefan Fritsch]

  *) mod_rewrite: Log errors if rewrite map files cannot be opened. PR 49639.
     [Stefan Fritsch]

  *) mod_proxy_http: Support the 'ping' property for backend HTTP/1.1 servers
     via leveraging 100-Continue as the initial "request".
     [Jim Jagielski]

  *) core/mod_authz_core: Introduce new access_checker_ex hook that enables
     mod_authz_core to bypass authentication if access should be allowed by
     IP address/env var/... [Stefan Fritsch]

  *) core: Introduce note_auth_failure hook to allow modules to add support
     for additional auth types. This makes ap_note_auth_failure() work with
     mod_auth_digest again. PR 48807. [Stefan Fritsch]

  *) socache modules: return APR_NOTFOUND when a lookup is not found [Nick Kew]

  *) mod_authn_socache: new module [Nick Kew]

  *) configure: Add reallyall option for --enable-mods-shared. [Stefan Fritsch]

  *) Fix Windows build when using VC6. [Gregg L. Smith <lists glewis com>]

  *) mod_rewrite: Allow to set environment variables without explicitly
     giving a value. [Rainer Jung]

  *) mod_rewrite: Remove superfluous EOL from rewrite logging. [Rainer Jung]

  *) mod_include: recognise "text/html; parameters" as text/html
     PR 49616 [Andrey Chernov <ache nagual.pp.ru>]

  *) CGI vars: allow PATH to be set by SetEnv, consistent with LD_LIBRARY_PATH
     PR 43906 [Nick Kew]

  *) Core: Extra robustness: don't try authz and segfault if authn
     fails to set r->user.  Log bug and return 500 instead.
     PR 42995 [Nick Kew]

  *) HTTP protocol filter: fix handling of longer chunk extensions
     PR 49474 [<tee.bee gmx.de>]

  *) Update SSL cipher suite and add example for SSLHonorCipherOrder.
     [Lars Eilebrecht, Rainer Jung]

  *) move AddOutputFilterByType from core to mod_filter.  This should
     fix nasty side-effects that happen when content_type is set
     more than once in processing a request, and make it fully
     compatible with dynamic and proxied contents. [Nick Kew]

  *) mod_log_config: Implement logging for sub second timestamps and
     request end time.  [Rainer Jung]

Changes with Apache 2.3.6

  *) SECURITY: CVE-2009-3555 (cve.mitre.org)
     mod_ssl: Comprehensive fix of the TLS renegotiation prefix injection
     attack when compiled against OpenSSL version 0.9.8m or later. Introduces
     the 'SSLInsecureRenegotiation' directive to reopen this vulnerability
     and offer unsafe legacy renegotiation with clients which do not yet
     support the new secure renegotiation protocol, RFC 5746.
     [Joe Orton, and with thanks to the OpenSSL Team]

  *) SECURITY: CVE-2009-3555 (cve.mitre.org)
     mod_ssl: A partial fix for the TLS renegotiation prefix injection attack
     by rejecting any client-initiated renegotiations. Forcibly disable
     keepalive for the connection if there is any buffered data readable. Any
     configuration which requires renegotiation for per-directory/location
     access control is still vulnerable, unless using OpenSSL >= 0.9.8l.
     [Joe Orton, Ruediger Pluem, Hartmut Keil <Hartmut.Keil adnovum.ch>]

  *) SECURITY: CVE-2010-0408 (cve.mitre.org)
     mod_proxy_ajp: Respond with HTTP_BAD_REQUEST when the body is not sent
     when request headers indicate a request body is incoming; not a case of
     HTTP_INTERNAL_SERVER_ERROR.  [Niku Toivola <niku.toivola sulake.com>]

  *) SECURITY: CVE-2010-0425 (cve.mitre.org)
     mod_isapi: Do not unload an isapi .dll module until the request
     processing is completed, avoiding orphaned callback pointers.
     [Brett Gervasoni <brettg senseofsecurity.com>, Jeff Trawick]

  *) core: Filter init functions are now run strictly once per request
     before handler invocation.  The init functions are no longer run
     for connection filters.  PR 49328.  [Joe Orton]

  *) core: Adjust the output filter chain correctly in an internal
     redirect from a subrequest, preserving filters from the main
     request as necessary.  PR 17629.  [Joe Orton]

  *) mod_cache: Explicitly allow cache implementations to cache a 206 Partial
     Response if they so choose to do so. Previously an attempt to cache a 206
     was arbitrarily allowed if the response contained an Expires or
     Cache-Control header, and arbitrarily denied if both headers were missing.
     [Graham Leggett]

  *) core: Add microsecond timestamp fractions, process id and thread id
     to the error log. [Rainer Jung]

  *) configure: The "most" module set gets build by default.  [Rainer Jung]

  *) configure: Building dynamic modules (DSO) by default.  [Rainer Jung]

  *) configure: Fix broken VPATH build when using included APR.
     [Rainer Jung]

  *) mod_session_crypto: Fix configure problem when building
     with APR 2 and for VPATH builds with included APR.
     [Rainer Jung]

  *) mod_session_crypto: API compatibility with APR 2 crypto and
     APR Util 1.x crypto. [Rainer Jung]

  *) ab: Fix memory leak with -v2 and SSL. PR 49383.
     [Pavel Kankovsky <peak argo troja mff cuni cz>]

  *) core: Add per-module and per-directory loglevel configuration.
           Add some more trace logging.
     mod_rewrite: Replace RewriteLog/RewriteLogLevel with trace log levels.
     mod_ssl: Replace LogLevelDebugDump with trace log levels.
     mod_ssl/mod_proxy*: Adjust loglevels to be less verbose at levels info
           and debug.
     mod_dumpio:  Replace DumpIOLogLevel with trace log levels.
     [Stefan Fritsch]

  *) mod_ldap: LDAP caching was suppressed (and ldap-status handler returns
     title page only) when any mod_ldap directives were used in VirtualHost
     context.  [Eric Covener]

  *) mod_disk_cache: Decline the opportunity to cache if the response is
     a 206 Partial Content. This stops a reverse proxied partial response
     from becoming cached, and then being served in subsequent responses.
     [Graham Leggett]

  *) mod_deflate: avoid the risk of forwarding data before headers are set.
     PR 49369 [Matthew Steele <mdsteele google.com>]

  *) mod_authnz_ldap: Ensure nested groups are checked when the
     top-level group doesn't have any direct non-group members
     of attributes in AuthLDAPGroupAttribute. [Eric Covener]

  *) mod_authnz_ldap: Search or Comparison during authorization phase
     can use the credentials from the authentication phase
     (AuthLDAPSearchAsUSer,AuthLDAPCompareAsUser).
     PR 48340 [Domenico Rotiroti, Eric Covener]

  *) mod_authnz_ldap: Allow the initial DN search during authentication
     to use the HTTP username/pass instead of an anonymous or hard-coded
     LDAP id (AuthLDAPInitialBindAsUser, AuthLDAPInitialBindPattern).
     [Eric Covener]

  *) mod_authnz_ldap: Publish requested LDAP data with an AUTHORIZE_ prefix
     when this module is used for authorization. See AuthLDAPAuthorizePrefix.
     PR 45584 [Eric Covener]

  *) apxs -q: Stop filtering out ':' characters from the reported values.
     PR 45343.  [Bill Cole]

  *) prefork MPM: Work around possible crashes on child exit in APR reslist
     cleanup code.  PR 43857.  [Tom Donovan]

  *) ab: fix number of requests sent by ab when keepalive is enabled.  PR 48497.
     [Bryn Dole <dole blekko.com>]

  *) Log an error for failures to read a chunk-size, and return 408 instead of
     413 when this is due to a read timeout.  This change also fixes some cases
     of two error documents being sent in the response for the same scenario.
     [Eric Covener] PR49167

  *) mod_proxy_balancer: Add new directive BalancerNonce to allow admin
     to control/set the nonce used in the balancer-manager application.
     [Jim Jagielski]

  *) mod_proxy_connect: Support port ranges in AllowConnect. PR 23673.
     [Stefan Fritsch]

  *) Proxy balancer: support setting error status according to HTTP response
     code from a backend.  PR 48939.  [Daniel Ruggeri <DRuggeri primary.net>]

  *) htcacheclean: Introduce the ability to clean specific URLs from the
     cache, if provided as an optional parameter on the command line.
     [Graham Leggett]

  *) core: Introduce the IncludeStrict directive, which explicitly fails
     server startup if no files or directories match a wildcard path.
     [Graham Leggett]

  *) htcacheclean: Report additional statistics about entries deleted.
     PR 48944. [Mark Drayton mark markdrayton.info]

  *) Introduce SSLFIPS directive to support OpenSSL FIPS_mode; permits all
     builds of mod_ssl to use 'SSLFIPS off' for portability, but the proper
     build of openssl is required for 'SSLFIPS on'.  PR 46270.
     [Dr Stephen Henson <steve openssl.org>, William Rowe]

  *) mod_proxy_http: Log the port of the remote server in various messages.
     PR 48812. [Igor Galić <i galic brainsware org>]

  *) mod_reqtimeout: Do not wrongly enforce timeouts for mod_proxy's backend
     connections and other protocol handlers (like mod_ftp). [Stefan Fritsch]

  *) mod_proxy_ajp: Really regard the operation a success, when the client
     aborted the connection. In addition adjust the log message if the client
     aborted the connection. [Ruediger Pluem]

  *) mod_ssl: Add the 'SSLInsecureRenegotiation' directive, which
     allows insecure renegotiation with clients which do not yet
     support the secure renegotiation protocol.  [Joe Orton]

  *) mod_ssl: Fix a potential I/O hang if a long list of trusted CAs
     is configured for client cert auth. PR 46952.  [Joe Orton]

  *) core: Only log a 408 if it is no keepalive timeout. PR 39785
     [Ruediger Pluem,  Mark Montague <markmont umich.edu>]

  *) support/rotatelogs: Add -L option to create a link to the current
     log file.  PR 48761 [<lyndon orthanc.ca>, Dan Poirier]

  *) mod_ldap: Update LDAPTrustedClientCert to consistently be a per-directory
     setting only, matching most of the documentation and examples.
     PR 46541 [Paul Reder, Eric Covener]

  *) mod_ldap: LDAPTrustedClientCert now accepts CA_DER/CA_BASE64 argument
     types previously allowed only in LDAPTrustedGlobalCert. [Eric Covener]

  *) mod_negotiation: Preserve query string over multiviews negotiation.
     This buglet was fixed for type maps in 2.2.6, but the same issue
     affected multiviews and was overlooked.
     PR 33112 [Joergen Thomsen <apache jth.net>]

  *) mod_ldap: Eliminate a potential crash with multiple LDAPTrustedClientCert
     when some are not password-protected. [Eric Covener]

  *) Fix startup segfault when the Mutex directive is used but no loaded
     modules use httpd mutexes.  PR 48787.  [Jeff Trawick]

  *) Proxy: get the headers right in a HEAD request with
     ProxyErrorOverride, by checking for an overridden error
     before not after going into a catch-all code path.
     PR 41646.  [Nick Kew, Stuart Children]

  *) support/rotatelogs: Support the simplest log rotation case, log
     truncation. Useful when the log is being processed in real time
     using a command like tail. [Graham Leggett]

  *) support/htcacheclean: Teach it how to write a pid file (modelled on
     httpd's writing of a pid file) so that it becomes possible to run
     more than one instance of htcacheclean on the same machine.
     [Graham Leggett]

  *) Log command line on startup, so there's a record of command line
     arguments like -f.  PR 48752.  [Dan Poirier]

  *) Introduce mod_reflector, a handler capable of reflecting POSTed
     request bodies back within the response through the output filter
     stack. Can be used to turn an output filter into a web service.
     [Graham Leggett]

  *) mod_proxy_http: Make sure that when an ErrorDocument is served
     from a reverse proxied URL, that the subrequest respects the status
     of the original request. This brings the behaviour of proxy_handler
     in line with default_handler. PR 47106. [Graham Leggett]

  *) Support wildcards in both the directory and file components of
     the path specified by the Include directive. [Graham Leggett]

  *) mod_proxy, mod_proxy_http: Support remote https proxies
     by using HTTP CONNECT.  PR 19188.
     [Philippe Dutrueux <lilas evidian.com>, Rainer Jung]

  *) apxs: Fix -A and -a options to ignore whitespace in httpd.conf
     [Philip M. Gollucci]

  *) worker: Don't report server has reached MaxClients until it has.
     Add message when server gets within MinSpareThreads of MaxClients.
     PR 46996.  [Dan Poirier]

  *) mod_session: Session expiry was being initialised, but not updated
     on each session save, resulting in timed out sessions when there
     should not have been. Fixed. [Graham Leggett]

  *) mod_log_config: Add the R option to log the handler used within the
     request. [Christian Folini <christian.folini netnea com>]

  *) mod_include: Allow fine control over the removal of Last-Modified and
     ETag headers within the INCLUDES filter, making it possible to cache
     responses if desired. Fix the default value of the SSIAccessEnable
     directive.  [Graham Leggett]

  *) Add new UnDefine directive to undefine a variable. PR 35350.
     [Stefan Fritsch]

  *) Make ap_pregsub(), used by AliasMatch and friends, use the same syntax
     for regex backreferences as mod_rewrite and mod_include: Remove the use
     of '&' as an alias for '$0' and allow to escape any character with a
     backslash. PR 48351. [Stefan Fritsch]

  *) mod_authnz_ldap: If AuthLDAPCharsetConfig is set, also convert the
     password to UTF-8. PR 45318.
     [Johannes Müller <joh_m gmx.de>, Stefan Fritsch]

  *) ab: Fix calculation of requests per second in HTML output. PR 48594.
     [Stefan Fritsch]

  *) mod_authnz_ldap: Failures to map a username to a DN, or to check a user
     password now result in an informational level log entry instead of
     warning level.  [Eric Covener]

Changes with Apache 2.3.5

  *) SECURITY: CVE-2010-0434 (cve.mitre.org)
     Ensure each subrequest has a shallow copy of headers_in so that the
     parent request headers are not corrupted.  Eliminates a problematic
     optimization in the case of no request body.  PR 48359
     [Jake Scott, William Rowe, Ruediger Pluem]

  *) Turn static function get_server_name_for_url() into public
     ap_get_server_name_for_url() and use it where appropriate. This
     fixes mod_rewrite generating invalid URLs for redirects to IPv6
     literal addresses. [Stefan Fritsch]

  *) mod_ldap: Introduce new config option LDAPTimeout to set the timeout
     for LDAP operations like bind and search. [Stefan Fritsch]

  *) mod_proxy, mod_proxy_ftp: Move ProxyFtpDirCharset from mod_proxy to
     mod_proxy_ftp. [Takashi Sato]

  *) mod_proxy, mod_proxy_connect: Move AllowCONNECT from mod_proxy to
     mod_proxy_connect. [Takashi Sato]

  *) mod_cache: Do an exact match of the keys defined by
     CacheIgnoreURLSessionIdentifiers against the querystring instead of
     a partial match.  PR 48401.
     [Dodou Wang <wangdong.08 gmail.com>, Ruediger Pluem]

  *) mod_proxy_balancer: Fix crash in balancer-manager. [Rainer Jung]

  *) Core HTTP: disable keepalive when the Client has sent
     Expect: 100-continue
     but we respond directly with a non-100 response.
     Keepalive here led to data from clients continuing being treated as
     a new request.
     PR 47087 [Nick Kew]

  *) Core: reject NULLs in request line or request headers.
     PR 43039 [Nick Kew]

  *) Core: (re)-introduce -T commandline option to suppress documentroot
     check at startup.
     PR 41887 [Jan van den Berg <janvdberg gmail.com>]

  *) mod_autoindex: support XHTML as equivalent to HTML in IndexOptions,
                    ScanHTMLTitles, ReadmeName, HeaderName
     PR 48416 [Dmitry Bakshaev <dab18 izhnet.ru>, Nick Kew]

  *) Proxy: Fix ProxyPassReverse with relative URL
     Derived (slightly erroneously) from PR 38864 [Nick Kew]

  *) mod_headers: align Header Edit with Header Set when used on Content-Type
     PR 48422 [Cyril Bonté <cyril.bonte free.fr>, Nick Kew>]

  *) mod_headers: Enable multi-match-and-replace edit option
     PR 46594 [Nick Kew]

  *) mod_filter: enable it to act on non-200 responses.
     PR 48377 [Nick Kew]

Changes with Apache 2.3.4

  *) Replace AcceptMutex, LockFile, RewriteLock, SSLMutex, SSLStaplingMutex,
     and WatchdogMutexPath with a single Mutex directive.  Add APIs to
     simplify setup and user customization of APR proc and global mutexes.
     (See util_mutex.h.)  Build-time setting DEFAULT_LOCKFILE is no longer
     respected; set DEFAULT_REL_RUNTIMEDIR instead.  [Jeff Trawick]

  *) http_core: KeepAlive no longer accepts other than On|Off.
     [Takashi Sato]

  *) mod_dav: Remove errno from dav_error interface.  Calls to dav_new_error()
     and dav_new_error_tag() must be adjusted to add an apr_status_t parameter.
     [Jeff Trawick]

  *) mod_authnz_ldap: Add AuthLDAPBindAuthoritative to allow Authentication to
     try other providers in the case of an LDAP bind failure.
     PR 46608 [Justin Erenkrantz, Joe Schaefer, Tony Stevenson]

  *) Build: fix --with-module to work as documented
     PR 43881 [Gez Saunders <gez.saunders virgin.net>]

Changes with Apache 2.3.3

  *) SECURITY: CVE-2009-3095 (cve.mitre.org)
     mod_proxy_ftp: sanity check authn credentials.
     [Stefan Fritsch <sf fritsch.de>, Joe Orton]

  *) SECURITY: CVE-2009-3094 (cve.mitre.org)
     mod_proxy_ftp: NULL pointer dereference on error paths.
     [Stefan Fritsch <sf fritsch.de>, Joe Orton]

  *) mod_ssl: enable support for ECC keys and ECDH ciphers.  Tested against
     OpenSSL 1.0.0b3.  [Vipul Gupta <vipul.gupta sun.com>, Sander Temme]

  *) mod_dav: Include uri when logging a PUT error due to connection abort.
     PR 38149. [Stefan Fritsch]

  *) mod_dav: Return 409 instead of 500 for a LOCK request if the parent
     resource does not exist or is not a collection. PR 43465. [Stefan Fritsch]

  *) mod_dav_fs: Return 409 instead of 500 for Litmus test case copy_nodestcoll
     (a COPY request where the parent of the destination resource does not
     exist). PR 39299. [Stefan Fritsch]

  *) mod_dav_fs: Don't delete the whole file if a PUT with content-range failed.
     PR 42896. [Stefan Fritsch]

  *) mod_dav_fs: Make PUT create files atomically and no longer destroy the
     old file if the transfer aborted. PR 39815. [Paul Querna, Stefan Fritsch]

  *) mod_dav_fs: Remove inode keyed locking as this conflicts with atomically
     creating files. On systems with inode numbers, this is a format change of
     the DavLockDB. The old DavLockDB must be deleted on upgrade.
     [Stefan Fritsch]

  *) mod_log_config: Make ${cookie}C correctly match whole cookie names
     instead of substrings. PR 28037. [Dan Franklin <dan dan-franklin.com>,
     Stefan Fritsch]

  *) vhost: A purely-numeric Host: header should not be treated as a port.
     PR 44979 [Nick Kew]

  *) mod_ldap: Avoid 500 errors with "Unable to set LDAP_OPT_REFHOPLIMIT option to 5"
     when built against openldap by using SDK LDAP_OPT_REFHOPLIMIT defaults unless
     LDAPReferralHopLimit is explicitly configured.
     [Eric Covener]

  *) mod_charset_lite: Honor 'CharsetOptions NoImplicitAdd'.
     [Eric Covener]

  *) mod_ssl: Add support for OCSP Stapling.  PR 43822.
     [Dr Stephen Henson <shenson oss-institute.org>]

  *) mod_socache_shmcb: Allow parens in file name if cache size is given.
     Fixes SSLSessionCache directive mis-parsing parens in pathname.
     PR 47945. [Stefan Fritsch]

  *) htpasswd: Improve out of disk space handling. PR 30877. [Stefan Fritsch]

  *) htpasswd: Use MD5 hash by default on all platforms. [Stefan Fritsch]

  *) mod_sed: Reduce memory consumption when processing very long lines.
     PR 48024 [Basant Kumar Kukreja <basant.kukreja sun.com>]

  *) ab: Fix segfault in case the argument for -n is a very large number.
     PR 47178. [Philipp Hagemeister <oss phihag.de>]

  *) Allow ProxyPreserveHost to work in <Proxy> sections. PR 34901.
     [Stefan Fritsch]

  *) configure: Fix THREADED_MPMS so that mod_cgid is enabled again
     for worker MPM. [Takashi Sato]

  *) mod_dav: Provide a mechanism to obtain the request_rec and pathname
     from the dav_resource. [Jari Urpalainen <jari.urpalainen nokia.com>,
     Brian France <brian brianfrance.com>]

  *) Build: Use install instead of cp if available on installing
     modules to avoid segmentation fault. PR 47951. [hirose31 gmail.com]

  *) mod_cache: correctly consider s-maxage in cacheability
     decisions.  [Dan Poirier]

  *) mod_logio/core: Report more accurate byte counts in mod_status if
     mod_logio is loaded. PR 25656. [Stefan Fritsch]

  *) mod_ldap: If LDAPSharedCacheSize is too small, try harder to purge
     some cache entries and log a warning. Also increase the default
     LDAPSharedCacheSize to 500000. This is a more realistic size suitable
     for the default values of 1024 for LdapCacheEntries/LdapOpCacheEntries.
     PR 46749. [Stefan Fritsch]

  *) mod_rewrite: Make sure that a hostname:port isn't fully qualified if
     the request is a CONNECT request. [Bill Zajac <billz consultla.com>]

  *) mod_cache: Teach CacheEnable and CacheDisable to work from within a
     Location section, in line with how ProxyPass works. [Graham Leggett]

  *) mod_reqtimeout: New module to set timeouts and minimum data rates for
     receiving requests from the client. [Stefan Fritsch]

  *) core: Fix potential memory leaks by making sure to not destroy
     bucket brigades that have been created by earlier filters.
     [Stefan Fritsch]

  *) core, mod_deflate, mod_sed: Reduce memory usage by reusing bucket
     brigades in several places. [Stefan Fritsch]

  *) mod_cache: Fix uri_meets_conditions() so that CacheEnable will
     match by scheme, or by a wildcarded hostname. PR 40169
     [Peter Grandi <pg_asf asf.for.sabi.co.uk>, Graham Leggett]

  *) suxec: Allow to log an error if exec fails by setting FD_CLOEXEC
     on the log file instead of closing it. PR 10744. [Nicolas Rachinsky]

  *) mod_mime: Make RemoveType override the info from TypesConfig.
     PR 38330. [Stefan Fritsch]

  *) mod_cache: Introduce the option to run the cache from within the
     normal request handler, and to allow fine grained control over
     where in the filter chain content is cached. Adds CacheQuickHandler
     directive.  [Graham Leggett]

  *) core: Treat timeout reading request as 408 error, not 400.
     Log 408 errors in access log as was done in Apache 1.3.x.
     PR 39785 [Nobutaka Mantani <nobutaka nobutaka.org>,
     Stefan Fritsch <sf fritsch.de>, Dan Poirier]

  *) mod_ssl: Reintroduce SSL_CLIENT_S_DN, SSL_CLIENT_I_DN, SSL_SERVER_S_DN,
     SSL_SERVER_I_DN back to the environment variables to be set by mod_ssl.
     [Peter Sylvester <peter.sylvester edelweb.fr>]

  *) mod_disk_cache: don't cache incomplete responses, per RFC 2616, 13.8.
     PR15866.  [Dan Poirier]

  *) ab: ab segfaults in verbose mode on https sites
     PR46393.  [Ryan Niebur]

  *) mod_dav: Allow other modules to become providers and add resource types
     to the DAV response. [Jari Urpalainen <jari.urpalainen nokia.com>,
     Brian France <brian brianfrance.com>]

  *) mod_dav: Allow other modules to add things to the DAV or Allow headers
     of an OPTIONS request. [Jari Urpalainen <jari.urpalainen nokia.com>,
     Brian France <brian brianfrance.com>]

  *) core: Lower memory usage of core output filter.
     [Stefan Fritsch <sf sfritsch.de>]

  *) mod_mime: Detect invalid use of MultiviewsMatch inside Location and
     LocationMatch sections.  PR47754. [Dan Poirier]

  *) mod_request: Make sure the KeptBodySize directive rejects values
     that aren't valid numbers. [Graham Leggett]

  *) mod_session_crypto: Sanity check should the potentially encrypted
     session cookie be too short. [Graham Leggett]

  *) mod_session.c: Prevent a segfault when session is added but not
     configured. [Graham Leggett]

  *) htcacheclean: 19 ways to fail, 1 error message. Fixed. [Graham Leggett]

  *) mod_auth_digest: Fail server start when nonce count checking
     is configured without shared memory, or md5-sess algorithm is
     configured. [Dan Poirier]

  *) mod_proxy_connect: The connect method doesn't work if the client is
     connecting to the apache proxy through an ssl socket. Fixed.
     PR29744. [Brad Boyer, Mark Cave-Ayland, Julian Gilbey, Fabrice Durand,
     David Gence, Tim Dodge, Per Gunnar Hans, Emmanuel Elango,
     Kevin Croft, Rudolf Cardinal]

  *) mod_ssl: The error message when SSLCertificateFile is missing should
     at least give the name or position of the problematic virtual host
     definition. [Stefan Fritsch sf sfritsch.de]

  *) mod_auth_digest: Fix null pointer when qop=none. [Dan Poirier]

  *) Add support for HTTP PUT to ab. [Jeff Barnes <jbarnesweb yahoo.com>]

  *) mod_headers: generalise the envclause to support expression
     evaluation with ap_expr parser [Nick Kew]

  *) mod_cache: Introduce the thundering herd lock, a mechanism to keep
     the flood of requests at bay that strike a backend webserver as
     a cached entity goes stale. [Graham Leggett]

  *) mod_auth_digest: Fix usage of shared memory and re-enable it.
     PR 16057 [Dan Poirier]

  *) Preserve Port information over internal redirects
     PR 35999 [Jonas Ringh <jonas.ringh cixit.se>]

  *) Proxy: unable to connect to a backend is SERVICE_UNAVAILABLE,
     rather than BAD_GATEWAY or (especially) NOT_FOUND.
     PR 46971 [evanc nortel.com]

  *) Various modules: Do better checking of pollset operations in order to
     avoid segmentation faults if they fail. PR 46467
     [Stefan Fritsch <sf sfritsch.de>]

  *) mod_autoindex: Correctly create an empty cell if the description
     for a file is missing. PR 47682 [Peter Poeml <poeml suse.de>]

  *) ab: Fix broken error messages after resolver or connect() failures.
     [Jeff Trawick]

  *) SECURITY: CVE-2009-1890 (cve.mitre.org)
     Fix a potential Denial-of-Service attack against mod_proxy in a
     reverse proxy configuration, where a remote attacker can force a
     proxy process to consume CPU time indefinitely.  [Nick Kew, Joe Orton]

  *) SECURITY: CVE-2009-1191 (cve.mitre.org)
     mod_proxy_ajp: Avoid delivering content from a previous request which
     failed to send a request body. PR 46949 [Ruediger Pluem]

  *) htdbm: Fix possible buffer overflow if dbm database has very
     long values.  PR 30586 [Dan Poirier]

  *) core: Return APR_EOF if request body is shorter than the length announced
     by the client. PR 33098 [ Stefan Fritsch <sf sfritsch.de>]

  *) mod_suexec: correctly set suexec_enabled when httpd is run by a
     non-root user and may have insufficient permissions.
     PR 42175 [Jim Radford <radford blackbean.org>]

  *) mod_ssl: Fix SSL_*_DN_UID variables to use the 'userID' attribute
     type.  PR 45107.  [Michael Ströder <michael stroeder.com>,
     Peter Sylvester <peter.sylvester edelweb.fr>]

  *) mod_proxy_http: fix case sensitivity checking transfer encoding
     PR 47383 [Ryuzo Yamamoto <ryuzo.yamamoto gmail.com>]

  *) mod_alias: ensure Redirect issues a valid URL.
     PR 44020 [Håkon Stordahl <hakon stordahl.org>]

  *) mod_dir: add FallbackResource directive, to enable admin to specify
     an action to happen when a URL maps to no file, without resorting
     to ErrorDocument or mod_rewrite.  PR 47184 [Nick Kew]

  *) mod_cgid: Do not leak the listening Unix socket file descriptor to the
     CGI process. PR 47335 [Kornél Pál <kornelpal gmail.com>]

  *) mod_rewrite: Remove locking for writing to the rewritelog.
     PR 46942 [Dan Poirier <poirier pobox.com>]

  *) mod_alias: check sanity in Redirect arguments.
     PR 44729 [Sönke Tesch <st kino-fahrplan.de>, Jim Jagielski]

  *) mod_proxy_http: fix Host: header for literal IPv6 addresses.
     PR 47177 [Carlos Garcia Braschi <cgbraschi gmail.com>]

  *) mod_cache: Add CacheIgnoreURLSessionIdentifiers directive to ignore
     defined session identifiers encoded in the URL when caching.
     [Ruediger Pluem]

  *) mod_rewrite: Fix the error string returned by RewriteRule.
     RewriteRule returned "RewriteCond: bad flag delimiters" when the 3rd
     argument of RewriteRule was not started with "[" or not ended with "]".
     PR 45082 [Vitaly Polonetsky <m_vitaly topixoft.com>]

  *) Windows: Fix usage message.
     [Rainer Jung]

  *) apachectl: When passing through arguments to httpd in
     non-SysV mode, use the "$@" syntax to preserve arguments.
     [Eric Covener]

  *) mod_dbd: add DBDInitSQL directive to enable SQL statements to
     be run when a connection is opened.  PR 46827
     [Marko Kevac <mkevac gmail.com>]

  *) mod_cgid: Improve handling of long AF_UNIX socket names (ScriptSock).
     PR 47037.  [Jeff Trawick]

  *) mod_proxy_ajp: Check more strictly that the backend follows the AJP
     protocol. [Mladen Turk]

  *) mod_proxy_ajp: Forward remote port information by default.
     [Rainer Jung]

  *) Allow MPMs to be loaded dynamically, as with most other modules.  Use
     --enable-mpms-shared={list|"all"} to enable.  This required changes to
     the MPM interfaces.  Removed: mpm.h, mpm_default.h (as an installed
     header), APACHE_MPM_DIR, MPM_NAME, ap_threads_per_child,
     ap_max_daemons_limit, ap_my_generation, etc.  ap_mpm_query() can't be
     called until after the register-hooks phase.  [Jeff Trawick]

  *) mod_ssl: Add SSLProxyCheckPeerExpire and SSLProxyCheckPeerCN directives
     to enable stricter checking of remote server certificates.
     [Ruediger Pluem]

  *) ab: Fix a 100% CPU loop on platforms where a failed non-blocking connect
     returns EINPROGRESS and a subsequent poll() returns only POLLERR.
     Observed on HP-UX.  [Eric Covener]

  *) Remove broken support for BeOS, TPF, and even older platforms such
     as A/UX, Next, and Tandem.  [Jeff Trawick]

  *) mod_proxy_ftp: Add ProxyFtpListOnWildcard directive to allow files with
     globbing characters to be retrieved instead of converted into a
     directory listing.  PR 46789 [Dan Poirier <poirier pobox.com>]

  *) Provide ap_retained_data_create()/ap_retained_data_get() for preservation
     of module state across unload/load.  [Jeff Trawick]

  *) mod_substitute: Fix a memory leak. PR 44948
     [Dan Poirier <poirier pobox.com>]

Changes with Apache 2.3.2

  *) mod_mime_magic: Fix detection of compressed content. [Rainer Jung]

  *) mod_negotiation: Escape paths of filenames in 406 responses to avoid
     HTML injections and HTTP response splitting.  PR 46837.
     [Geoff Keating <geoffk apple.com>]

  *) mod_ssl: add support for type-safe STACK constructs in OpenSSL
     development HEAD.  PR 45521.  [Kaspar Brand, Sander Temme]

  *) ab: Fix maintenance of the pollset to resolve EALREADY errors
     with kqueue (BSD/OS X) and excessive CPU with event ports (Solaris).
     PR 44584.  Use APR_POLLSET_NOCOPY for better performance with some
     pollset implementations.  [Jeff Trawick]

  *) mod_disk_cache: The module now turns off sendfile support if
     'EnableSendfile off' is defined globally. [Lars Eilebrecht]

  *) mod_deflate: Adjust content metadata before bailing out on 304
     responses so that the metadata does not differ from 200 response.
     [Roy T. Fielding]

  *) mod_deflate: Fix creation of invalid Etag headers. We now make sure
     that the Etag value is properly quoted when adding the gzip marker.
     PR 39727, 45023. [Lars Eilebrecht, Roy T. Fielding]

  *) Added 20x22 icons for ODF, SVG, and XML documents.  PR 37185.
     [Peter Harlow]

  *) Disabled DefaultType directive and removed ap_default_type()
     from core.  We now exclude Content-Type from responses for which
     a media type has not been configured via mime.types, AddType,
     ForceType, or some other mechanism. PR 13986. [Roy T. Fielding]

  *) mod_rewrite: Add IPV6 variable to RewriteCond
     [Ryan Phillips <ryan-apache trolocsis.com>]

  *) core: Enhance KeepAliveTimeout to support a value in milliseconds.
     PR 46275. [Takashi Sato]

  *) rotatelogs: Allow size units B, K, M, G and combination of
     time and size based rotation. [Rainer Jung]

  *) rotatelogs: Add flag for verbose (debug) output. [Rainer Jung]

  *) mod_ssl: Fix merging of SSLRenegBufferSize directive. PR 46508
     [<tlhackque yahoo.com>]

  *) core: Translate the the status line to ASCII on EBCDIC platforms in
     ap_send_interim_response() and for locally generated "100 Continue"
     responses.  [Eric Covener]

  *) prefork: Fix child process hang during graceful restart/stop in
     configurations with multiple listening sockets.  PR 42829.  [Joe Orton,
     Jeff Trawick]

  *) mod_session_crypto: Ensure that SessionCryptoDriver can only be
     set in the global scope. [Graham Leggett]

  *) mod_ext_filter: We need to detect failure to startup the filter
     program (a mangled response is not acceptable).  Fix to detect
     failure, and offer configuration option either to abort or
     to remove the filter and continue.
     PR 41120 [Nick Kew]

  *) mod_session_crypto: Rewrite the session_crypto module against the
     apr_crypto API. [Graham Leggett]

  *) mod_auth_form: Fix a pool lifetime issue, don't remove the subrequest
     until the main request is cleaned up. [Graham Leggett]

Changes with Apache 2.3.1

  *) ap_slotmem: Add in new slot-based memory access API impl., including
     2 providers (mod_sharedmem and mod_plainmem) [Jim Jagielski,
     Jean-Frederic Clere, Brian Akins <brian.akins turner.com>]

  *) mod_include: support generating non-ASCII characters as entities in SSI
     PR 25202 [Nick Kew]

  *) core/utils: Enhance ap_escape_html API to support escaping non-ASCII chars
     PR 25202 [Nick Kew]

  *) mod_rewrite: fix "B" flag breakage by reverting r5589343
    PR 45529 [Bob Ionescu <bobsiegen googlemail.com>]

  *) CGI: return 504 (Gateway timeout) rather than 500 when a script
     times out before returning status line/headers.
     PR 42190 [Nick Kew]

  *) mod_cgid: fix segfault problem on solaris.
     PR 39332 [Masaoki Kobayashi <masaoki techfirm.co.jp>]

  *) mod_proxy_scgi: Added. [André Malo]

  *) mod_cache: Introduce 'no-cache' per-request environment variable
     to prevent the saving of an otherwise cacheable response.
     [Eric Covener]

  *) mod_rewrite: Introduce DiscardPathInfo|DPI flag to stop the troublesome
     way that per-directory rewrites append the previous notion of PATH_INFO
     to each substitution before evaluating subsequent rules.
     PR 38642 [Eric Covener]

  *) mod_cgid: Do not add an empty argument when calling the CGI script.
     PR 46380 [Ruediger Pluem]

  *) scoreboard: Remove unused sb_type from process_score.
     [Torsten Foertsch <torsten.foertsch gmx.net>, Chris Darroch]

  *) mod_ssl: Add SSLRenegBufferSize directive to allow changing the
     size of the buffer used for the request-body where necessary
     during a per-dir renegotiation.  PR 39243.  [Joe Orton]

  *) mod_proxy_fdpass: New module to pass a client connection over to a separate
     process that is reading from a unix daemon socket.

  *) mod_ssl: Improve environment variable extraction to be more
     efficient and to correctly handle DNs with duplicate tags.
     PR 45975.  [Joe Orton]

  *) Remove the obsolete serial attribute from the RPM spec file. Compile
     against the external pcre. Add missing binaries fcgistarter, and
     mod_socache* and mod_session*. [Graham Leggett]

Changes with Apache 2.3.0

  *) mod_ratelimit: New module to do bandwidth rate limiting. [Paul Querna]

  *) Remove X-Pad header which was added as a work around to a bug in
     Netscape 2.x to 4.0b2. [Takashi Sato <takashi lans-tv.com>]

  *) Add DTrace Statically Defined Tracing (SDT) probes.
    [Theo Schlossnagle <jesus omniti.com>, Paul Querna]

  *) mod_proxy_balancer: Move all load balancing implementations
     as individual, self-contained mod_proxy submodules under
     modules/proxy/balancers [Jim Jagielski]

  *) Rename APIs to include ap_ prefix:
        find_child_by_pid -> ap_find_child_by_pid
        suck_in_APR -> ap_suck_in_APR
        sys_privileges_handlers -> ap_sys_privileges_handlers
        unixd_accept -> ap_unixd_accept
        unixd_config -> ap_unixd_config
        unixd_killpg -> ap_unixd_killpg
        unixd_set_global_mutex_perms -> ap_unixd_set_global_mutex_perms
        unixd_set_proc_mutex_perms -> ap_unixd_set_proc_mutex_perms
        unixd_set_rlimit -> ap_unixd_set_rlimit
     [Paul Querna]

  *) mod_lbmethod_heartbeat: New module to load balance mod_proxy workers
     based on heartbeats. [Paul Querna]

  *) mod_heartmonitor: New module to collect heartbeats, and write out a file
     so that other modules can load balance traffic as needed. [Paul Querna]

  *) mod_heartbeat: New module to generate multicast heartbeats to know if a
     server is online. [Paul Querna]

  *) mod_buffer: Honour the flush bucket and flush the buffer in the
     input filter. Make sure that metadata buckets are written to
     the buffer, not to the final brigade. [Graham Leggett]

  *) mod_buffer: Optimise the buffering of heap buckets when the heap
     buckets stay exactly APR_BUCKET_BUFF_SIZE long. [Graham Leggett,
     Ruediger Pluem]

  *) mod_buffer: Optional support for buffering of the input and output
     filter stacks. Can collapse many small buckets into fewer larger
     buckets, and prevents excessively small chunks being sent over
     the wire. [Graham Leggett]

  *) mod_privileges: new module to make httpd on Solaris privileges-aware
     and to enable different virtualhosts to run with different
     privileges and Unix user/group IDs [Nick Kew]

  *) mod_mem_cache: this module has been removed. [William Rowe]

  *) authn/z: Remove mod_authn_default and mod_authz_default.
     [Chris Darroch]

  *) authz: Fix handling of authz configurations, make default authz
     logic replicate 2.2.x authz logic, and replace <Satisfy*>, Reject,
     and AuthzMergeRules directives with Match, <Match*>, and AuthzMerge
     directives.  [Chris Darroch]

  *) mod_authn_core: Prevent crash when provider alias created to
     provider which is not yet registered.  [Chris Darroch]

  *) mod_authn_core: Add AuthType of None to support disabling
     authentication.  [Chris Darroch]

  *) core: Allow <Limit> and <LimitExcept> directives to nest, and
     constrain their use to conform with that of other access control
     and authorization directives.  [Chris Darroch]

  *) unixd: turn existing code into a module, and turn the set user/group
     and chroot into a child_init function. [Nick Kew]

  *) mod_dir: Support "DirectoryIndex disabled"
     Suggested By André Warnier <aw ice-sa.com> [Eric Covener]

  *) mod_ssl: Send Content-Type application/ocsp-request for POST requests to
     OSCP responders. PR 46014 [Dr Stephen Henson <steve openssl.org>]

  *) mod_authnz_ldap: don't return NULL-valued environment variables to
     other modules.  PR 39045 [Francois Pesce <francois.pesce gmail.com>]

  *) Don't adjust case in pathname components that are not of interest
     to mod_mime.  Fixes mod_negotiation's use of such components.
     PR 43250 [Basant Kumar Kukreja <basant.kukreja sun.com>]

  *) Be tolerant in what you accept - accept slightly broken
     status lines from a backend provided they include a valid status code.
     PR 44995 [Rainer Jung <rainer.jung kippdata.de>]

  *) New module mod_sed: filter Request/Response bodies through sed
     [Basant Kumar Kukreja <basant.kukreja sun.com>]

  *) mod_auth_form: Make sure that basic authentication is correctly
     faked directly after login. [Graham Leggett]

  *) mod_session_cookie, mod_session_dbd: Make sure cookies are set both
     within the output headers and error output headers, so that the
     session is maintained across redirects. [Graham Leggett]

  *) mod_auth_form: Make sure the logged in user is populated correctly
     after a form login. Fixes a missing REMOTE_USER variable directly
     following a login. [Graham Leggett]

  *) mod_session_cookie: Make sure that cookie attributes are correctly
     included in the blank cookie when cookies are removed. This fixes an
     inability to log out when using mod_auth_form. [Graham Leggett]

  *) mod_session: Prevent a segfault when a CGI script sets a cookie with a
     null value. [David Shane Holden <dpejesh apache.org>]

  *) core, authn/z: Determine registered authn/z providers directly in
     ap_setup_auth_internal(), which allows optional functions that just
     wrapped ap_list_provider_names() to be removed from authn/z modules.
     [Chris Darroch]

  *) authn/z: Convert common provider version strings to macros.
     [Chris Darroch]

  *) core: When testing for slash-terminated configuration paths in
     ap_location_walk(), don't look past the start of an empty string
     such as that created by a <Location ""> directive.
     [Chris Darroch]

  *) core, mod_proxy: If a kept_body is present, it becomes safe for
     subrequests to support message bodies. Make sure that safety
     checks within the core and within the proxy are not triggered
     when kept_body is present. This makes it possible to embed
     proxied POST requests within mod_include. [Graham Leggett]

  *) mod_auth_form: Make sure the input filter stack is properly set
     up before reading the login form. Make sure the kept body filter
     is correctly inserted to ensure the body can be read a second
     time safely should the authn be successful. [Graham Leggett,
     Ruediger Pluem]

  *) mod_request: Insert the KEPT_BODY filter via the insert_filter
     hook instead of during fixups. Add a safety check to ensure the
     filters cannot be inserted more than once. [Graham Leggett,
     Ruediger Pluem]

  *) ap_cache_cacheable_headers_out() will (now) always
     merge an error headers _before_ clearing them and _before_
     merging in the actual entity headers and doing normal
     hop-by-hop cleansing. [Dirk-Willem van Gulik].

  *) cache: retire ap_cache_cacheable_hdrs_out() which was used
     for both in- and out-put headers; and replace it by a single
     ap_cache_cacheable_headers() wrapped in a in- and out-put
     specific ap_cache_cacheable_headers_in()/out(). The latter
     which will also merge error and ensure content-type. To keep
     cache modules consistent with ease. This API change bumps
     up the minor MM by one [Dirk-Willem van Gulik].

  *) Move the KeptBodySize directive, kept_body filters and the
     ap_parse_request_body function out of the http module and into a
     new module called mod_request, reducing the size of the core.
     [Graham Leggett]

  *) mod_dbd: Handle integer configuration directive parameters with a
     dedicated function.

  *) Change the directives within the mod_session* modules to be valid
     both inside and outside the location/directory sections, as
     suggested by wrowe. [Graham Leggett]

  *) mod_auth_form: Add a module capable of allowing end users to log
     in using an HTML form, storing the credentials within mod_session.
     [Graham Leggett]

  *) Add a function to the http filters that is able to parse an HTML
     form request with the type of application/x-www-form-urlencoded.
     [Graham Leggett]

  *) mod_session_crypto: Initialise SSL in the post config hook.
     [Ruediger Pluem, Graham Leggett]

  *) mod_session_dbd: Add a session implementation capable of storing
     session information in a SQL database via the dbd interface. Useful
     for sites where session privacy is important. [Graham Leggett]

  *) mod_session_crypto: Add a session encoding implementation capable
     of encrypting and decrypting sessions wherever they may be stored.
     Introduces a level of privacy when sessions are stored on the
     browser. [Graham Leggett]

  *) mod_session_cookie: Add a session implementation capable of storing
     session information within cookies on the browser. Useful for high
     volume sites where server bound sessions are too resource intensive.
     [Graham Leggett]

  *) mod_session: Add a generic session interface to unify the different
     attempts at saving persistent sessions across requests.
     [Graham Leggett]

  *) core, authn/z: Avoid calling access control hooks for internal requests
     with configurations which match those of initial request.  Revert to
     original behaviour (call access control hooks for internal requests
     with URIs different from initial request) if any access control hooks or
     providers are not registered as permitting this optimization.
     Introduce wrappers for access control hook and provider registration
     which can accept additional mode and flag data.  [Chris Darroch]

  *) Introduced ap_expr API for expression evaluation.
     This is adapted from mod_include, which is the first module
     to use the new API.
     [Nick Kew]

  *) mod_authz_dbd: When redirecting after successful login/logout per
     AuthzDBDRedirectQuery, do not report authorization failure, and use
     first row returned by database query instead of last row.
     [Chris Darroch]

  *) mod_ldap: Correctly return all requested attribute values
     when some attributes have a null value.
     PR 44560 [Anders Kaseorg <anders kaseorg.com>]

  *) core: check symlink ownership if both FollowSymlinks and
     SymlinksIfOwnerMatch are set [Nick Kew]

  *) core: fix origin checking in SymlinksIfOwnerMatch
     PR 36783 [Robert L Mathews <rob-apache.org.bugs tigertech.net>]

  *) Activate mod_cache, mod_file_cache and mod_disk_cache as part of the
     'most' set for '--enable-modules' and '--enable-shared-mods'. Include
     mod_mem_cache in 'all' as well. [Dirk-Willem van Gulik]

  *) Also install mod_so.h, mod_rewrite.h and mod_cache.h; as these
     contain public function declarations which are useful for
     third party module authors. PR 42431 [Dirk-Willem van Gulik].

  *) mod_dir, mod_negotiation: pass the output filter information
     to newly created sub requests; as these are later on used
     as true requests with an internal redirect. This allows for
     mod_cache et.al. to trap the results of the redirect.
     [Dirk-Willem van Gulik, Ruediger Pluem]

  *) mod_ldap: Add support (taking advantage of the new APR capability)
     for ldap rebind callback while chasing referrals. This allows direct
     searches on LDAP servers (in particular MS Active Directory 2003+)
     using referrals without the use of the global catalog.
     PRs 26538, 40268, and 42557 [Paul J. Reder]

  *) ApacheMonitor.exe: Introduce --kill argument for use by the
     installer.  This will permit the installation tool to remove
     all running instances before attempting to remove the .exe.
     [William Rowe]

  *) mod_ssl: Add support for OCSP validation of client certificates.
     PR 41123.  [Marc Stern <marc.stern approach.be>, Joe Orton]

  *) mod_serf: New module for Reverse Proxying. [Paul Querna]

  *) core: Add the option to keep aside a request body up to a certain
     size that would otherwise be discarded, to be consumed by filters
     such as mod_include. When enabled for a directory, POST requests
     to shtml files can be passed through to embedded scripts as POST
     requests, rather being downgraded to GET requests. [Graham Leggett]

  *) mod_ssl: Fix TLS upgrade (RFC 2817) support.  PR 41231.  [Joe Orton]

  *) scoreboard: Correctly declare ap_time_process_request.
     PR 43789 [Tom Donovan <Tom.Donovan acm.org>]

  *) core; scoreboard: ap_get_scoreboard_worker(sbh) now takes the sbh member
     from the connection rec, ap_get_scoreboard_worker(proc, thread) will now
     provide the unusual legacy lookup.  [William Rowe]

  *) mpm winnt: fix null pointer dereference
     PR 42572 [Davi Arnaut]

  *) mod_authnz_ldap, mod_authn_dbd: Tidy up the code to expose authn
     parameters to the environment. Improve portability to
     EBCDIC machines by using apr_toupper(). [Martin Kraemer]

  *) mod_ldap, mod_authnz_ldap: Add support for nested groups (i.e. the ability
     to authorize an authenticated user via a "require ldap-group X" directive
     where the user is not in group X, but is in a subgroup contained in X.
     PR 42891 [Paul J. Reder]

  *) mod_ssl: Add support for caching SSL Sessions in memcached. [Paul Querna]

  *) apxs: Enhance -q flag to print all known variables and their values
     when invoked without variable name(s).
     [William Rowe, Sander Temme]

  *) apxs: Eliminate run-time check for mod_so.  PR 40653.
     [David M. Lee <dmlee crossroads.com>]

  *) beos MPM: Create pmain pool and run modules' child_init hooks when
     entering ap_mpm_run(), then destroy pmain when exiting ap_mpm_run().
     [Chris Darroch]

  *) netware MPM: Destroy pmain pool when exiting ap_mpm_run() so that
     cleanups registered in modules' child_init hooks are performed.
     [Chris Darroch]

  *) Fix issue which could cause error messages to be written to access logs
     on Win32.  PR 40476.  [Tom Donovan <Tom.Donovan acm.org>]

  *) The LockFile directive, which specifies the location of
     the accept() mutex lockfile, is deprecated. Instead, the
     AcceptMutex directive now takes an optional lockfile
     location parameter, ala SSLMutex. [Jim Jagielski]

  *) mod_authn_dbd: Export any additional columns queried in the SQL select
     into the environment with the name AUTHENTICATE_<COLUMN>. This brings
     mod_authn_dbd behaviour in line with mod_authnz_ldap. [Graham Leggett]

  *) mod_dbd: Key the storage of prepared statements on the hex string
     value of server_rec, rather than the server name, as the server name
     may change (eg when the server name is set) at any time, causing
     weird behaviour in modules dependent on mod_dbd. [Graham Leggett]

  *) mod_proxy_fcgi: Added win32 build. [Mladen Turk]

  *) sendfile_nonblocking() takes the _brigade_ as an argument, gets
     the first bucket from the brigade, finds it not to be a FILE
     bucket and barfs. The fix is to pass a bucket rather than a brigade.
     [Niklas Edmundsson <nikke acc.umu.se>]

  *) mod_rewrite: support rewritemap by SQL query [Nick Kew]

  *) ap_get_server_version() has been removed.  Third-party modules must
     now use ap_get_server_banner() or ap_get_server_description().
     [Jeff Trawick]

  *) All MPMs: Introduce a check_config phase between pre_config and
     open_logs, to allow modules to review interdependent configuration
     directive values and adjust them while messages can still be logged
     to the console.  Handle relevant MPM directives during this phase
     and format messages for both the console and the error log, as
     appropriate.  [Chris Darroch]

  *) core: Do not allow internal redirects like the DirectoryIndex of mod_dir
     to circumvent the symbolic link checks imposed by FollowSymLinks and
     SymLinksIfOwnerMatch. [Nick Kew, Ruediger Pluem, William Rowe]

  *) New SSLLogLevelDebugDump [ None (default) | IO (not bytes) | Bytes ]
     configures the I/O Dump of SSL traffic, when LogLevel is set to Debug.
     The default is none as this is far greater debugging resolution than
     the typical administrator is prepared to untangle.  [William Rowe]

  *) mod_disk_cache: If possible, check if the size of an object to cache is
     within the configured boundaries before actually saving data.
     [Niklas Edmundsson <nikke acc.umu.se>]

  *) Worker and event MPMs: Remove improper scoreboard updates which were
     performed in the event of a fork() failure.  [Chris Darroch]

  *) Add support for fcgi:// proxies to mod_rewrite.
     [Markus Schiegl <ms schiegl.com>]

  *) Remove incorrect comments from scoreboard.h regarding conditional
     loading of worker_score structure with mod_status, and remove unused
     definitions relating to old life_status field.
     [Chris Darroch <chrisd pearsoncmg.com>]

  *) Remove allocation of memory for unused array of lb_score pointers
     in ap_init_scoreboard().  [Chris Darroch <chrisd pearsoncmg.com>]

  *) Add mod_proxy_fcgi, a FastCGI back end for mod_proxy.
     [Garrett Rooney, Jim Jagielski, Paul Querna]

  *) Event MPM: Fill in the scoreboard's tid field. PR 38736.
     [Chris Darroch <chrisd pearsoncmg.com>]

  *) mod_charset_lite: Remove Content-Length when output filter can
     invalidate it.  Warn when input filter can invalidate it.
     [Jeff Trawick]

  *) Authz: Add the new module mod_authn_core that will provide common
     authn directives such as 'AuthType', 'AuthName'.  Move the directives
     'AuthType' and 'AuthName' out of the core module and merge mod_authz_alias
     into mod_authn_core. [Brad Nicholes]

  *) Authz: Move the directives 'Order', 'Allow', 'Deny' and 'Satisfy'
     into the new module mod_access_compat which can be loaded to provide
     support for these directives.
     [Brad Nicholes]

  *) Authz: Move the 'Require' directive from the core module as well as
     add the directives '<SatisfyAll>', '<SatisfyOne>', '<RequireAlias>'
     and 'Reject' to mod_authz_core. The new directives introduce 'AND/OR'
     logic into the authorization processing. [Brad Nicholes]

  *) Authz: Add the new module mod_authz_core which acts as the
     authorization provider vector and contains common authz
     directives. [Brad Nicholes]

  *) Authz: Renamed mod_authz_dbm authz providers from 'group' and
     'file-group' to 'dbm-group' and 'dbm-file-group'. [Brad Nicholes]

  *) Authz: Added the new authz providers 'env', 'ip', 'host', 'all' to handle
     host-based access control provided by mod_authz_host and invoked
     through the 'Require' directive. [Brad Nicholes]

  *) Authz: Convert all of the authz modules from hook based to
     provider based. [Brad Nicholes]

  *) mod_cache: Add CacheMinExpire directive to set the minimum time in
     seconds to cache a document.
     [Brian Akins <brian.akins turner.com>, Ruediger Pluem]

  *) mod_authz_dbd: SQL authz with Login/Session support [Nick Kew]

  *) Fix typo in ProxyStatus syntax error message.
     [Christophe Jaillet <christophe.jaillet wanadoo.fr>]

  *) Asynchronous write completion for the Event MPM.  [Brian Pane]

  *) Added an End-Of-Request bucket type.  The logging of a request and
     the freeing of its pool are now done when the EOR bucket is destroyed.
     This has the effect of delaying the logging until right after the last
     of the response is sent; ap_core_output_filter() calls the access logger
     indirectly when it destroys the EOR bucket.  [Brian Pane]

  *) Rewrite of logresolve support utility: IPv6 addresses are now supported
     and the format of statistical output has changed. [Colm MacCarthaigh]

  *) Rewrite of ap_coreoutput_filter to do nonblocking writes  [Brian Pane]

  *) Added new connection states for handler and write completion
     [Brian Pane]

  *) mod_cgid: Refuse to work on Solaris 10 due to OS bugs.  PR 34264.
     [Justin Erenkrantz]

  *) Teach mod_ssl to use arbitrary OIDs in an SSLRequire directive,
     allowing string-valued client certificate attributes to be used for
     access control, as in: SSLRequire "value" in OID("1.3.6.1.4.1.18060.1")
     [Martin Kraemer, David Reid]

  [Apache 2.3.0-dev includes those bug fixes and changes with the
   Apache 2.2.xx tree as documented, and except as noted, below.]

Changes with Apache 2.2.x and later:

  *) http://svn.apache.org/viewvc/httpd/httpd/branches/2.2.x/CHANGES?view=markup

Changes with Apache 2.0.x and later:

  *) http://svn.apache.org/viewvc/httpd/httpd/branches/2.0.x/CHANGES?view=markup<|MERGE_RESOLUTION|>--- conflicted
+++ resolved
@@ -1,7 +1,6 @@
                                                          -*- coding: utf-8 -*-
 Changes with Apache 2.4.47
 
-<<<<<<< HEAD
   *) core: Adding SSL related inquiry functions to the server API.
      These function are always available, even when no module providing
      SSL is loaded. They provide their own "shadowing" implementation for
@@ -93,7 +92,7 @@
      Previously, an empty JSON object was sent - which apparently LE accepted, 
      but others reject.
      [Stefan Eissing, @tlhackque, Andreas Ulm]
-=======
+
   *) mod_dav_fs: Improve logging output when failing to open files for
      writing.  PR 64413.  [Bingyu Shen <ahshenbingyu gmail.com>]
 
@@ -105,7 +104,6 @@
 
   *) MPM event/worker: Fix possible crash in child process on early signal
      delivery.  PR 64533.  [Ruediger Pluem]
->>>>>>> 2d72e33d
 
   *) mod_http2: sync with github standalone version 1.15.17
      - Log requests and sent the configured error response in case of early detected
@@ -150,37 +148,6 @@
      not finish before hcinterval.  PR 63010.  [Yann Ylavic]
 
   *) mod_session: Improve session parsing.  [Yann Yalvic]
-
-  *) core: Adding SSL related inquiry functions to the server API.
-     These function are always available, even when no module providing
-     SSL is loaded. They provide their own "shadowing" implementation for
-     the optional functions of similar name that mod_ssl and impersonators
-     of mod_ssl provide.
-     This enables loading of several SSL providing modules when all but
-     one of them registers itself into the new hooks. Two old-style SSL
-     modules will not work, as they replace the others optional functions
-     with their own.
-     Modules using the old-style optional functions will continue to work
-     as core supplies its own versions of those.
-     The following has been added so far:
-     - ap_ssl_conn_is_ssl() to query if a connection is using SSL.
-     - ap_ssl_var_lookup() to query SSL related variables for a 
-       server/connection/request.
-     - Hooks for 'ssl_conn_is_ssl' and 'ssl_var_lookup' where modules
-       providing SSL can install their own value supplying functions.
-     - ap_ssl_add_cert_files() to enable other modules like mod_md to provide
-       certificate and keys for an SSL module like mod_ssl.
-     - ap_ssl_add_fallback_cert_files() to enable other modules like mod_md to
-       provide a fallback certificate in case no 'proper' certificate is
-       available for an SSL module like mod_ssl.
-     - ap_ssl_answer_challenge() to enable other modules like mod_md to
-       provide a certificate as used in the RFC 8555 'tls-alpn-01' challenge
-       for the ACME protocol for an SSL module like mod_ssl. The function
-       and its hook provide PEM encoded data instead of file names.
-     - Hooks for 'ssl_add_cert_files', 'ssl_add_fallback_cert_files' and
-       'ssl_answer_challenge' where modules like mod_md can provide providers
-       to the above mentioned functions.
-     [Stefan Eissing]
 
   *) mod_authnz_ldap: Prevent authentications with empty passwords for the
      initial bind to fail with status 500. [Ruediger Pluem]
