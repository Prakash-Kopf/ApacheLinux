--- conflicted
+++ resolved
@@ -723,24 +723,16 @@
  * 20211221.17 (2.5.1-dev) Add ap_proxy_worker_get_name()
  * 20211221.18 (2.5.1-dev) Add ap_regexec_ex()
  * 20211221.19 (2.5.1-dev) Add AP_REG_NOTEMPTY_ATSTART
-<<<<<<< HEAD
- * 20211221.20 (2.5.1-dev) Add ap_remote_is_ssl() and hooks
-=======
  * 20211221.20 (2.5.1-dev) Add CONN_STATE_KEEPALIVE and CONN_STATE_PROCESSING
  * 20211221.21 (2.5.1-dev) Add processing field struct process_score
->>>>>>> ff5aa488
- */
+ * 20211221.22 (2.5.1-dev) Add ap_remote_is_ssl() and hooks
 
 #define MODULE_MAGIC_COOKIE 0x41503235UL /* "AP25" */
 
 #ifndef MODULE_MAGIC_NUMBER_MAJOR
 #define MODULE_MAGIC_NUMBER_MAJOR 20211221
 #endif
-<<<<<<< HEAD
-#define MODULE_MAGIC_NUMBER_MINOR 20             /* 0...n */
-=======
-#define MODULE_MAGIC_NUMBER_MINOR 21             /* 0...n */
->>>>>>> ff5aa488
+#define MODULE_MAGIC_NUMBER_MINOR 22             /* 0...n */
 
 /**
  * Determine if the server's current MODULE_MAGIC_NUMBER is at least a
